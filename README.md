--- conflicted
+++ resolved
@@ -1,10 +1,6 @@
 # Intuition Protocol
 
-<<<<<<< HEAD
 Intuition is an Ethereum-based attestation protocol harnessing the wisdom of the crowds to create an open knowledge and reputation graph. Our infrastructure makes it easy for applications and their users to capture, explore, and curate verifiable data. We’ve prioritized making developer integrations easy and have implemented incentive structures that prioritize ‘useful’ data and discourage spam.
-=======
-### Prerequisites
->>>>>>> 03430f38
 
 In bringing this new data layer to the decentralized web, we’re opening the flood gates to countless new use cases that we believe will kick off a consumer application boom.
 
@@ -13,19 +9,22 @@
 ## Documentation
 
 To get a basic understanding of the Intuition protocol, please check out the following:
+
 - [Official Website](https://intuition.systems)
 - [Official Documentation](https://docs.intuition.systems)
 - [Deep Dive into Our Smart Contracts](https://intuition.gitbook.io/intuition-or-beta-contracts)
 
-### Known Nuances 
+### Known Nuances
 
 - Share prices are weird, but elegantly achieve our desired functionality - which is, Users earn fee revenue when they are shareholders of a vault and other users deposit/redeem from the vault while they remain shareholders. This novel share price mechanism is used in lieu of a side-pocket reward pool for gas efficiency.
   - For example: User A deposits 1 ETH into a vault with a share price of 1 ETH. There is a 5% entry fee applied. User receives 0.95 shares. Assuming no other depositors in the vault, the Vault now has 1 ETH and 0.95 shares outstanding -> share price is now 1.052.
-  - User A now redeems their shares from the pool, paying a 5% exit fee to the vault. The vault now has 0.05 ETH and 0 shares; for this reason, we mint some number of 'ghost shares' to the 0 address upon vault instantiation, so that the number of outstanding shares will never be 0; however, because of the small number of outstanding 'ghost' shares, share price becomes arbitrarily high because of the large discrepancy between [Oustanding Shares] and [Assets in the Vault]. 
+  - User A now redeems their shares from the pool, paying a 5% exit fee to the vault. The vault now has 0.05 ETH and 0 shares; for this reason, we mint some number of 'ghost shares' to the 0 address upon vault instantiation, so that the number of outstanding shares will never be 0; however, because of the small number of outstanding 'ghost' shares, share price becomes arbitrarily high because of the large discrepancy between [Oustanding Shares] and [Assets in the Vault].
 
 ## Building and Running Tests
 
 To build the project and run tests, follow these steps:
+
+### Prerequisites
 
 ### Prerequisites
 
@@ -74,6 +73,7 @@
 ### Deployment Process using OpenZeppelin Defender
 
 To deploy the v1 smart contract system on to a public testnet or mainnet, you’ll need the following:
+
 - Set the credentials DEFENDER_KEY and DEFENDER_SECRET on a .env file
 - RPC URL of the network that you’re trying to deploy to (as for us, we’re targeting Base Sepolia testnet as our target chain for the testnet deployments)
 - Export private key of a deployer account in the terminal, and fund it with some test ETH to be able to cover the gas fees for the smart contract deployments
@@ -95,12 +95,14 @@
 ```
 
 **Notes:**
+
 - When verifying your smart contracts, you can use an optional parameter `--constructor-args` to pass the constructor arguments of the smart contract in the ABI-encoded format
 - The chain ID for Base Sepolia is `84532`, whereas the chain ID for Base Mainnet is `8453`
 
 ### Upgrade Process
 
 To upgrade the smart contract you need:
+
 - Deploy a new version of contracts you want to upgrade, for example `EthMultiVault`. You need to add the directive `@custom:oz-upgrades-from` on the line before where you define the contract and set the version of the upgrade on the `init` function (e.g. `reinitializer(2)`)
 - If using a multisig as an upgrade admin, schedule the upgrade for some time in the future (e.g. 2 days) using this script to generate the parameters that can be used in Safe Transaction Builder:
 
@@ -108,12 +110,4 @@
 $ forge script script/TimelockController.s.sol
 ```
 
-<<<<<<< HEAD
-- After the delay passes (e.g. 2 days) you can call this again, just change the method on the target to `execute`
-=======
-- After the delay passes (eg. 2 days) you can call this again, just change the method on the target to ```execute```
-
-**Notes:**
-- You can use an optional parameter `--constructor-args` to pass the constructor arguments of the smart contract in the ABI-encoded format
-- The chain ID for Base Sepolia is `84532`.
->>>>>>> 03430f38
+- After the delay passes (e.g. 2 days) you can call this again, just change the method on the target to `execute`
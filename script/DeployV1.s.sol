--- conflicted
+++ resolved
@@ -114,15 +114,10 @@
             initData // Initialization data to call the `init` function in EthMultiVault
         );
 
-<<<<<<< HEAD
-        // Transfer ownership of the proxy contract to the multisig admin
-        proxyAdmin.changeProxyAdmin(ITransparentUpgradeableProxy(address(ethMultiVaultProxy)), admin);
-=======
         // TimelockController parameters
         uint256 minDelay = 2 days;
         address[] memory proposers = new address[](1);
         address[] memory executors = new address[](1);
->>>>>>> c06665cc
 
         proposers[0] = admin;
         executors[0] = admin;
@@ -152,10 +147,7 @@
         console.log("EthMultiVault Logic address:", address(ethMultiVault));
         console.log("EthMultiVault Proxy address:", address(ethMultiVaultProxy));
         console.log("ProxyAdmin address:", address(proxyAdmin));
-<<<<<<< HEAD
-=======
         console.log("EthMultiVault Proxy address:", address(ethMultiVaultProxy));
         console.log("TimelockController address:", address(timelock));
->>>>>>> c06665cc
     }
 }
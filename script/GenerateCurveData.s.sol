// SPDX-License-Identifier: BUSL-1.1
pragma solidity ^0.8.24;

import {Script} from "forge-std/Script.sol";
import {BaseCurve} from "src/BaseCurve.sol";
import {LinearCurve} from "src/LinearCurve.sol";
import {ProgressiveCurve} from "src/ProgressiveCurve.sol";
import {OffsetProgressiveCurve} from "src/OffsetProgressiveCurve.sol";
<<<<<<< HEAD
import {ArithmeticSeriesCurve} from "src/ArithmeticSeriesCurve.sol";
=======
>>>>>>> c085911a

contract GenerateCurveData is Script {
    // Number of data points to generate
    uint256 constant POINTS = 100;

    // For storing results
    struct DataPoint {
        uint256 assets;
        uint256 shares;
    }

    function setUp() public {}

    function run() public {
        // Initialize all curves we want to analyze
<<<<<<< HEAD
        BaseCurve[] memory curves = new BaseCurve[](4);
        curves[0] = new LinearCurve("Linear");
        curves[1] = new ProgressiveCurve("Progressive", 0.0025e18);
        curves[2] = new OffsetProgressiveCurve("OffsetProgressive", 2, 1e17);
        curves[3] = new ArithmeticSeriesCurve("ArithmeticSeries", 1);
=======
        BaseCurve[] memory curves = new BaseCurve[](3);
        curves[0] = new LinearCurve("Linear");
        curves[1] = new ProgressiveCurve("Progressive", 2);
        curves[2] = new OffsetProgressiveCurve("Offset", 2, 1e18);
>>>>>>> c085911a

        // Create a metadata file to store file locations
        string memory metadata = '{"files":[';

        // Generate and save data for each curve
        for (uint256 i = 0; i < curves.length; i++) {
            BaseCurve curve = curves[i];
            string memory curveName = toLowerCase(curve.name());
            DataPoint[] memory points = generatePoints(curve);
            string memory json = formatJson(curveName, points);

            // Convert curve name to lowercase for filename
            string memory filename = string.concat("out/", curveName, "_curve.json");

            vm.writeFile(filename, json);

            // Add file info to metadata
            if (i > 0) metadata = string.concat(metadata, ",");
            metadata = string.concat(
                metadata,
                '{"name":"',
                curveName,
                '",',
                '"data":"',
                filename,
                '",',
                '"doc":"docs/book/src/',
                curve.name(),
                "Curve.sol/contract.",
                curve.name(),
                'Curve.html"}'
            );
        }

        // Close the metadata JSON and write it
        metadata = string.concat(metadata, "]}");
        vm.writeFile("out/curve_metadata.json", metadata);
    }

    function generatePoints(BaseCurve curve) internal view returns (DataPoint[] memory) {
        DataPoint[] memory points = new DataPoint[](POINTS);
        uint256 maxAssets = 100 ether; // Use 100 ETH as max for visualization
        uint256 step = maxAssets / POINTS;

        points[0] = DataPoint(0, 0);

        for (uint256 i = 1; i < POINTS; i++) {
            uint256 assets = i * step;
            uint256 shares = curve.previewDeposit(assets, 0, 0);
            points[i] = DataPoint(assets, shares);
        }

        return points;
    }

    function formatJson(string memory name, DataPoint[] memory points) internal pure returns (string memory) {
        string memory json = string.concat('{"name":"', name, '","points":[');

        for (uint256 i = 0; i < points.length; i++) {
            // Convert to ETH units for readability
            string memory point = string.concat(
                '{"assets":', vm.toString(points[i].assets), ',"shares":', vm.toString(points[i].shares), "}"
            );

            if (i < points.length - 1) {
                point = string.concat(point, ",");
            }

            json = string.concat(json, point);
        }

        return string.concat(json, "]}");
    }

    function toLowerCase(string memory str) internal pure returns (string memory) {
        bytes memory bStr = bytes(str);
        bytes memory bLower = new bytes(bStr.length);
        for (uint256 i = 0; i < bStr.length; i++) {
            // Convert uppercase to lowercase
            if ((uint8(bStr[i]) >= 65) && (uint8(bStr[i]) <= 90)) {
                bLower[i] = bytes1(uint8(bStr[i]) + 32);
            } else {
                bLower[i] = bStr[i];
            }
        }
        return string(bLower);
    }
}<|MERGE_RESOLUTION|>--- conflicted
+++ resolved
@@ -6,10 +6,8 @@
 import {LinearCurve} from "src/LinearCurve.sol";
 import {ProgressiveCurve} from "src/ProgressiveCurve.sol";
 import {OffsetProgressiveCurve} from "src/OffsetProgressiveCurve.sol";
-<<<<<<< HEAD
 import {ArithmeticSeriesCurve} from "src/ArithmeticSeriesCurve.sol";
-=======
->>>>>>> c085911a
+
 
 contract GenerateCurveData is Script {
     // Number of data points to generate
@@ -25,18 +23,11 @@
 
     function run() public {
         // Initialize all curves we want to analyze
-<<<<<<< HEAD
         BaseCurve[] memory curves = new BaseCurve[](4);
         curves[0] = new LinearCurve("Linear");
         curves[1] = new ProgressiveCurve("Progressive", 0.0025e18);
         curves[2] = new OffsetProgressiveCurve("OffsetProgressive", 2, 1e17);
-        curves[3] = new ArithmeticSeriesCurve("ArithmeticSeries", 1);
-=======
-        BaseCurve[] memory curves = new BaseCurve[](3);
-        curves[0] = new LinearCurve("Linear");
-        curves[1] = new ProgressiveCurve("Progressive", 2);
-        curves[2] = new OffsetProgressiveCurve("Offset", 2, 1e18);
->>>>>>> c085911a
+        curves[3] = new ArithmeticSeriesCurve("ArithmeticSeries", 1);n
 
         // Create a metadata file to store file locations
         string memory metadata = '{"files":[';

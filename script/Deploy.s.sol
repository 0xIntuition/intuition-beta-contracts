// SPDX-License-Identifier: BUSL-1.1
pragma solidity ^0.8.21;

import {Script, console} from "forge-std/Script.sol";
import {TimelockController} from "@openzeppelin/contracts/governance/TimelockController.sol";
import {
    TransparentUpgradeableProxy,
    ITransparentUpgradeableProxy
} from "@openzeppelin/contracts/proxy/transparent/TransparentUpgradeableProxy.sol";
import {UpgradeableBeacon} from "@openzeppelin/contracts/proxy/beacon/UpgradeableBeacon.sol";

import {AtomWallet} from "src/AtomWallet.sol";
import {EthMultiVault} from "src/EthMultiVault.sol";
import {IEthMultiVault} from "src/interfaces/IEthMultiVault.sol";
import {IPermit2} from "src/interfaces/IPermit2.sol";

import {BondingCurveRegistry} from "src/BondingCurveRegistry.sol";
import {ProgressiveCurve} from "src/ProgressiveCurve.sol";
import {LinearCurve} from "src/LinearCurve.sol";
import {OffsetProgressiveCurve} from "src/OffsetProgressiveCurve.sol";
import {ArithmeticSeriesCurve} from "src/ArithmeticSeriesCurve.sol";

contract DeployEthMultiVault is Script {
    // Multisig addresses for key roles in the protocol
    address public admin = 0xa28d4AAcA48bE54824dA53a19b05121DE71Ef480;
    address public protocolMultisig = 0xC03F0dE5b34339e1B968e4f317Cd7e7FBd421FD1;
    address public atomWarden = 0xC35DFCFE50da58d957fc47C7063f56135aFF61B8;

    // Constants from Base
    IPermit2 public permit2 = IPermit2(address(0x000000000022D473030F116dDEE9F6B43aC78BA3)); // Permit2 on Base
    address public entryPoint = 0x5FF137D4b0FDCD49DcA30c7CF57E578a026d2789; // EntryPoint on Base

    // Contracts to be deployed
    AtomWallet public atomWallet;
    UpgradeableBeacon public atomWalletBeacon;
    EthMultiVault public ethMultiVault;
    TransparentUpgradeableProxy public ethMultiVaultProxy;
    TimelockController public timelock;

    // Bonding Curves
<<<<<<< HEAD
    BondingCurveRegistry bondingCurveRegistry;
    LinearCurve linearCurve; // <-- Not used in this edition of EthMultiVault
    ProgressiveCurve progressiveCurve;
    OffsetProgressiveCurve offsetProgressiveCurve;
    ArithmeticSeriesCurve arithmeticSeriesCurve;
=======
    TransparentUpgradeableProxy public bondingCurveRegistryProxy;
    BondingCurveRegistry public bondingCurveRegistry;
    LinearCurve public linearCurve; // <-- Not used in this edition of EthMultiVault
    ProgressiveCurve public progressiveCurve;
>>>>>>> c085911a

    function run() external {
        // Begin sending tx's to network
        vm.startBroadcast();

        // TimelockController parameters
        uint256 minDelay = 1 minutes; // 1 minute during the setup stage; should be updated to 7 days later on
        address[] memory proposers = new address[](1);
        address[] memory executors = new address[](1);

        proposers[0] = admin;
        executors[0] = address(0);

        // deploy TimelockController
        timelock = new TimelockController(
            minDelay, // minimum delay for timelock transactions
            proposers, // proposers (can schedule transactions)
            executors, // executors (can execute transactions) - open role
            address(0) // no default admin that can change things without going through the timelock process (self-administered)
        );
        console.logString("deployed TimelockController.");

        // deploy AtomWallet implementation contract
        atomWallet = new AtomWallet();
        console.logString("deployed AtomWallet.");

        // deploy AtomWalletBeacon pointing to the AtomWallet implementation contract
        atomWalletBeacon = new UpgradeableBeacon(address(atomWallet), address(timelock));
        console.logString("deployed UpgradeableBeacon.");

        IEthMultiVault.GeneralConfig memory generalConfig = IEthMultiVault.GeneralConfig({
            admin: admin, // Admin address for the EthMultiVault contract
            protocolMultisig: protocolMultisig, // Protocol multisig address
            feeDenominator: 10000, // Common denominator for fee calculations
            minDeposit: 0.00042 ether, // Minimum deposit amount in wei
            minShare: 1e6, // Minimum share amount (e.g., for vault initialization)
            atomUriMaxLength: 250, // Maximum length of the atom URI data that can be passed when creating atom vaults
            decimalPrecision: 1e18, // decimal precision used for calculating share prices
            minDelay: 3 days // minimum delay for timelocked transactions
        });

        IEthMultiVault.AtomConfig memory atomConfig = IEthMultiVault.AtomConfig({
            atomWalletInitialDepositAmount: 0.00003 ether, // Fee charged for purchasing vault shares for the atom wallet upon creation
            atomCreationProtocolFee: 0.0003 ether // Fee charged for creating an atom
        });

        IEthMultiVault.TripleConfig memory tripleConfig = IEthMultiVault.TripleConfig({
            tripleCreationProtocolFee: 0.0003 ether, // Fee for creating a triple
            totalAtomDepositsOnTripleCreation: 0.00003 ether, // Static fee going towards increasing the amount of assets in the underlying atom vaults
            totalAtomDepositsForTriple: 900 // Fee for equity in atoms when creating a triple
        });

        IEthMultiVault.WalletConfig memory walletConfig = IEthMultiVault.WalletConfig({
            permit2: IPermit2(address(permit2)), // Permit2 on Base
            entryPoint: entryPoint, // EntryPoint address on Base
            atomWarden: atomWarden, // atomWarden address
            atomWalletBeacon: address(atomWalletBeacon) // Address of the AtomWalletBeacon contract
        });

        IEthMultiVault.VaultFees memory vaultFees = IEthMultiVault.VaultFees({
            entryFee: 500, // Entry fee for vault 0
            exitFee: 500, // Exit fee for vault 0
            protocolFee: 250 // Protocol fee for vault 0
        });

        // ------------------------------- Bonding Curves----------------------------------------

        // Deploy BondingCurveRegistry and take temporary ownership to add the curves
        bondingCurveRegistry = new BondingCurveRegistry(msg.sender);
        console.logString("deployed BondingCurveRegistry.");

        // Deploy LinearCurve
        linearCurve = new LinearCurve("Linear Curve");
        console.logString("deployed LinearCurve.");

        // Deploy ProgressiveCurve
        progressiveCurve = new ProgressiveCurve("Progressive Curve", 2);
        console.logString("deployed ProgressiveCurve.");

        // Deploy OffsetProgressiveCurve
        offsetProgressiveCurve = new OffsetProgressiveCurve("Offset Progressive Curve", 2, 1e17);
        console.logString("deployed OffsetProgressiveCurve.");

        // Deploy ArithmeticSeriesCurve
        arithmeticSeriesCurve = new ArithmeticSeriesCurve("Arithmetic Series Curve", 1);
        console.logString("deployed ArithmeticSeriesCurve.");

        // Add curves to BondingCurveRegistry
        bondingCurveRegistry.addBondingCurve(address(linearCurve));
        bondingCurveRegistry.addBondingCurve(address(progressiveCurve));
        bondingCurveRegistry.addBondingCurve(address(offsetProgressiveCurve));
        bondingCurveRegistry.addBondingCurve(address(arithmeticSeriesCurve));

        // Transfer ownership of BondingCurveRegistry to the timelock
        bondingCurveRegistry.transferOwnership(address(timelock));
        // NOTE: TimelockController needs to accept the ownership of the BondingCurveRegistry in order to become a new owner

        IEthMultiVault.BondingCurveConfig memory bondingCurveConfig = IEthMultiVault.BondingCurveConfig({
            registry: address(bondingCurveRegistry),
            defaultCurveId: 1 // Unused in this edition of EthMultiVault
        });

        // -------------------------------------------------------------------------------------

        // Prepare data for initializer function of EthMultiVault
        bytes memory initData = abi.encodeWithSelector(
            EthMultiVault.init.selector,
            generalConfig,
            atomConfig,
            tripleConfig,
            walletConfig,
            vaultFees,
            bondingCurveConfig
        );

        // Deploy EthMultiVault implementation contract
        ethMultiVault = new EthMultiVault();
        console.logString("deployed EthMultiVault implementation.");

        // Deploy TransparentUpgradeableProxy with EthMultiVault logic contract
        ethMultiVaultProxy = new TransparentUpgradeableProxy(
            address(ethMultiVault), // EthMultiVault logic contract address
            address(timelock), // Timelock controller address, which will be the owner of the ProxyAdmin contract for the proxy
            initData // Initialization data to call the `init` function in EthMultiVault
        );
        console.logString("deployed EthMultiVault proxy.");

        // stop sending tx's
        vm.stopBroadcast();

        console.log("All contracts deployed successfully:");
        console.log("TimelockController address:", address(timelock));
        console.log("AtomWallet implementation address:", address(atomWallet));
        console.log("UpgradeableBeacon address:", address(atomWalletBeacon));
        console.log("EthMultiVault implementation address:", address(ethMultiVault));
        console.log("EthMultiVault proxy address:", address(ethMultiVaultProxy));
        console.log("BondingCurveRegistry address:", address(bondingCurveRegistry));
        console.log(
            "To find the address of the ProxyAdmin contract for the EthMultiVault proxy, inspect the creation transaction of the EthMultiVault proxy contract on Basescan, in particular the AdminChanged event. Same applies to the CustomMulticall3 proxy contract."
        );
    }
}<|MERGE_RESOLUTION|>--- conflicted
+++ resolved
@@ -38,18 +38,12 @@
     TimelockController public timelock;
 
     // Bonding Curves
-<<<<<<< HEAD
     BondingCurveRegistry bondingCurveRegistry;
     LinearCurve linearCurve; // <-- Not used in this edition of EthMultiVault
     ProgressiveCurve progressiveCurve;
     OffsetProgressiveCurve offsetProgressiveCurve;
     ArithmeticSeriesCurve arithmeticSeriesCurve;
-=======
-    TransparentUpgradeableProxy public bondingCurveRegistryProxy;
-    BondingCurveRegistry public bondingCurveRegistry;
-    LinearCurve public linearCurve; // <-- Not used in this edition of EthMultiVault
-    ProgressiveCurve public progressiveCurve;
->>>>>>> c085911a
+
 
     function run() external {
         // Begin sending tx's to network

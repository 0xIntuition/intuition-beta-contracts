--- conflicted
+++ resolved
@@ -41,11 +41,7 @@
     }
 
     function getMinDeposit() public view returns (uint256 minDeposit) {
-<<<<<<< HEAD
         (, , , minDeposit, , ) = actEthMultiVault.generalConfig();
-=======
-        (,,, minDeposit,) = actEthMultiVault.generalConfig();
->>>>>>> dac941af
     }
 
     function getVaultTotalAssets(uint256 vaultId) public view returns (uint256 totalAssets) {

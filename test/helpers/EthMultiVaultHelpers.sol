// SPDX-License-Identifier: MIT
pragma solidity ^0.8.18;

import "forge-std/Test.sol";
import {FixedPointMathLib} from "solady/utils/FixedPointMathLib.sol";
import {EthMultiVaultBase} from "../EthMultiVaultBase.sol";
import {EthMultiVault} from "src/EthMultiVault.sol";

abstract contract EthMultiVaultHelpers is Test, EthMultiVaultBase {
    using FixedPointMathLib for uint256;

    function getAdmin() public view returns (address admin) {
        (admin,,,,,,,) = ethMultiVault.generalConfig();
    }

    function getProtocolVault() public view returns (address protocolVault) {
        (, protocolVault,,,,,,) = ethMultiVault.generalConfig();
    }

    function getFeeDenominator() public view returns (uint256 feeDenominator) {
        (,, feeDenominator,,,,,) = ethMultiVault.generalConfig();
    }

    function getEntryFee(uint256 _id) public view returns (uint256 entryFee) {
        (entryFee,,) = ethMultiVault.vaultFees(_id);
    }

    function getExitFee(uint256 _id) public view returns (uint256 exitFee) {
        (, exitFee,) = ethMultiVault.vaultFees(_id);
    }

    function getProtocolFee(uint256 _id) public view returns (uint256 protocolFee) {
        (,, protocolFee) = ethMultiVault.vaultFees(_id);
    }

    function getProtocolFeeAmount(uint256 _assets, uint256 _id) public view returns (uint256 protocolFee) {
        protocolFee = ethMultiVault.protocolFeeAmount(_assets, _id);
    }

    function getAtomShareLockFee() public view virtual returns (uint256 atomShareLockFee) {
        (atomShareLockFee,) = ethMultiVault.atomConfig();
    }

    function getAtomCreationFee() public view returns (uint256 atomCreationFee) {
        (, atomCreationFee) = ethMultiVault.atomConfig();
    }

    function getTripleCreationFee() public view returns (uint256 tripleCreationFee) {
        (tripleCreationFee,) = ethMultiVault.tripleConfig();
    }

    function getMinDeposit() public view returns (uint256 minDeposit) {
        (,,, minDeposit,,,,) = ethMultiVault.generalConfig();
    }

    function getMinShare() public view returns (uint256 minShare) {
        (,,,, minShare,,,) = ethMultiVault.generalConfig();
    }

    function getAtomUriMaxLength() public view returns (uint256 atomUriMaxLength) {
        (,,,,, atomUriMaxLength,,) = ethMultiVault.generalConfig();
    }

    function getMinDelay() public view returns (uint256 minDelay) {
        (,,,,,,, minDelay) = ethMultiVault.generalConfig();
    }

    function getAtomDepositFraction() public view returns (uint256 atomDepositFractionForTriple) {
        (, atomDepositFractionForTriple) = ethMultiVault.tripleConfig();
    }

    function getAtomWalletAddr(uint256 id) public view returns (address) {
        return ethMultiVault.computeAtomWalletAddr(id);
    }

    function convertToShares(uint256 assets, uint256 id) public view returns (uint256) {
        return ethMultiVault.convertToShares(assets, id);
    }

    function convertToAssets(uint256 shares, uint256 id) public view returns (uint256) {
        return ethMultiVault.convertToAssets(shares, id);
    }

    function getSharesInVault(uint256 vaultId, address user) public view returns (uint256) {
        return ethMultiVault.getVaultBalance(vaultId, user);
    }

    function checkDepositIntoVault(uint256 amount, uint256 id, uint256 totalAssetsBefore, uint256 totalSharesBefore)
        public
        payable
    {
<<<<<<< HEAD
        // calculate expected total assets delta
        uint256 totalAssetsDeltaExpected = amount - atomDepositFractionAmount(amount, id) - entryFeeAmount(amount, id);

        // calculate expected total shares delta
        uint256 sharesForDepositor =
            totalSharesBefore == getMinShare() ? amount : convertToShares(totalAssetsDeltaExpected, id);
        uint256 totalSharesDeltaExpected = sharesForDepositor;
=======
        uint256 entryFee = entryFeeAmount(amount, id);

        uint256 totalAssetsDeltaExpected = amount - atomDepositFractionAmount(amount, id);
>>>>>>> 7a1b640e

        // vault's total assets should have gone up
        uint256 totalAssetsDeltaGot = vaultTotalAssets(id) - totalAssetsBefore;
        assertEq(totalAssetsDeltaExpected, totalAssetsDeltaGot);

        // vault's total shares should have gone up
        uint256 totalSharesDeltaGot = vaultTotalShares(id) - totalSharesBefore;

        // user receives entryFeeAmount less shares than assets deposited into the vault
        assertEq(totalAssetsDeltaGot, totalSharesDeltaGot + entryFee);
    }

    function checkDepositOnAtomVaultCreation(
        uint256 id,
        uint256 value, // msg.value
        uint256 totalAssetsBefore,
        uint256 totalSharesBefore
    ) public {
        uint256 sharesForZeroAddress = getMinShare();
        uint256 sharesForAtomWallet = getAtomShareLockFee();
        uint256 userDeposit = value - getAtomCost();
        uint256 assets = userDeposit - getProtocolFeeAmount(userDeposit, id);
        uint256 sharesForDepositor = assets;

        // calculate expected total assets delta
        uint256 totalAssetsDeltaExpected = sharesForDepositor + sharesForZeroAddress + sharesForAtomWallet;
        // calculate expected total shares delta
        uint256 totalSharesDeltaExpected = sharesForDepositor + sharesForZeroAddress + sharesForAtomWallet;

        // vault's total assets should have gone up
        uint256 totalAssetsDeltaGot = vaultTotalAssets(id) - totalAssetsBefore;
        assertEq(totalAssetsDeltaExpected, totalAssetsDeltaGot);

        // vault's total shares should have gone up
        uint256 totalSharesDeltaGot = vaultTotalShares(id) - totalSharesBefore;
        assertEq(totalSharesDeltaExpected, totalSharesDeltaGot);
    }

    function checkDepositOnTripleVaultCreation(
        uint256 id,
        uint256 atomCost,
        uint256 totalAssetsBefore,
        uint256 totalSharesBefore
    ) public {
        // calculate expected total assets delta
        uint256 assetsDeposited = atomCost - getTripleCreationFee();
        uint256 totalAssetsDeltaExpected = assetsDeposited - getProtocolFeeAmount(atomCost, id);

        // calculate expected total shares delta
        uint256 sharesForDepositor = totalAssetsDeltaExpected;
        uint256 sharesForZeroAddress = getMinShare();
        uint256 totalSharesDeltaExpected = sharesForDepositor + sharesForZeroAddress;

        // vault's total assets should have gone up
        uint256 totalAssetsDeltaGot = vaultTotalAssets(id) - totalAssetsBefore;
        assertEq(totalAssetsDeltaExpected, totalAssetsDeltaGot);

        // vault's total shares should have gone up
        uint256 totalSharesDeltaGot = vaultTotalShares(id) - totalSharesBefore;
        assertEq(totalSharesDeltaExpected, totalSharesDeltaGot);
    }

    function checkProtocolVaultBalanceOnVaultCreation(
        uint256 id,
        uint256 userDeposit,
        uint256 protocolVaultBalanceBefore
    ) public {
        // calculate expected protocol vault balance delta
        uint256 protocolVaultBalanceDeltaExpected = getAtomCreationFee() + getProtocolFeeAmount(userDeposit, id);

        uint256 protocolVaultBalanceDeltaGot = address(getProtocolVault()).balance - protocolVaultBalanceBefore;

        assertEq(protocolVaultBalanceDeltaExpected, protocolVaultBalanceDeltaGot);
    }

    function checkProtocolVaultBalanceOnVaultBatchCreation(
        uint256[] memory ids,
        uint256 valuePerAtom,
        uint256 protocolVaultBalanceBefore
    ) public {
        uint256 length = ids.length;
        uint256 protocolFees;

        for (uint256 i = 0; i < length; i++) {
            // calculate expected protocol vault balance delta
            protocolFees += getProtocolFeeAmount(valuePerAtom, i);
        }

        uint256 protocolVaultBalanceDeltaExpected = getAtomCreationFee() * length + protocolFees;

        // protocol vault's balance should have gone up
        uint256 protocolVaultBalanceDeltaGot = address(getProtocolVault()).balance - protocolVaultBalanceBefore;

        assertEq(protocolVaultBalanceDeltaExpected, protocolVaultBalanceDeltaGot);
    }

    function checkProtocolVaultBalance(uint256 id, uint256 assets, uint256 protocolVaultBalanceBefore) public {
        // calculate expected protocol vault balance delta
        uint256 protocolVaultBalanceDeltaExpected = getProtocolFeeAmount(assets, id);

        // protocol vault's balance should have gone up
        uint256 protocolVaultBalanceDeltaGot = address(getProtocolVault()).balance - protocolVaultBalanceBefore;

        assertEq(protocolVaultBalanceDeltaExpected, protocolVaultBalanceDeltaGot);
    }
}<|MERGE_RESOLUTION|>--- conflicted
+++ resolved
@@ -89,19 +89,9 @@
         public
         payable
     {
-<<<<<<< HEAD
-        // calculate expected total assets delta
-        uint256 totalAssetsDeltaExpected = amount - atomDepositFractionAmount(amount, id) - entryFeeAmount(amount, id);
-
-        // calculate expected total shares delta
-        uint256 sharesForDepositor =
-            totalSharesBefore == getMinShare() ? amount : convertToShares(totalAssetsDeltaExpected, id);
-        uint256 totalSharesDeltaExpected = sharesForDepositor;
-=======
         uint256 entryFee = entryFeeAmount(amount, id);
 
         uint256 totalAssetsDeltaExpected = amount - atomDepositFractionAmount(amount, id);
->>>>>>> 7a1b640e
 
         // vault's total assets should have gone up
         uint256 totalAssetsDeltaGot = vaultTotalAssets(id) - totalAssetsBefore;

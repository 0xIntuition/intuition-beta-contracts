// SPDX-License-Identifier: MIT
pragma solidity ^0.8.21;

import "forge-std/Test.sol";
import {FixedPointMathLib} from "solady/utils/FixedPointMathLib.sol";
import {EthMultiVaultBase} from "../EthMultiVaultBase.sol";
import {EthMultiVault} from "src/EthMultiVault.sol";

abstract contract EthMultiVaultHelpers is Test, EthMultiVaultBase {
    using FixedPointMathLib for uint256;

    function getAdmin() public view returns (address admin) {
        (admin,,,,,,,) = ethMultiVault.generalConfig();
    }

    function getProtocolVault() public view returns (address protocolVault) {
        (, protocolVault,,,,,,) = ethMultiVault.generalConfig();
    }

    function getFeeDenominator() public view returns (uint256 feeDenominator) {
        (,, feeDenominator,,,,,) = ethMultiVault.generalConfig();
    }

    function getEntryFee(uint256 _id) public view returns (uint256 entryFee) {
        (entryFee,,) = ethMultiVault.vaultFees(_id);
    }

    function getExitFee(uint256 _id) public view returns (uint256 exitFee) {
        (, exitFee,) = ethMultiVault.vaultFees(_id);
    }

    function getProtocolFee(uint256 _id) public view returns (uint256 protocolFee) {
        (,, protocolFee) = ethMultiVault.vaultFees(_id);
    }

    function getProtocolFeeAmount(uint256 _assets, uint256 _id) public view returns (uint256 protocolFee) {
        protocolFee = ethMultiVault.protocolFeeAmount(_assets, _id);
    }

    function getAtomShareLockFee() public view virtual returns (uint256 atomShareLockFee) {
        (atomShareLockFee,) = ethMultiVault.atomConfig();
    }

    function getAtomCreationFee() public view returns (uint256 atomCreationFee) {
        (, atomCreationFee) = ethMultiVault.atomConfig();
    }

    function getTripleCreationFee() public view returns (uint256 tripleCreationFee) {
        (tripleCreationFee,) = ethMultiVault.tripleConfig();
    }

    function getMinDeposit() public view returns (uint256 minDeposit) {
        (,,, minDeposit,,,,) = ethMultiVault.generalConfig();
    }

    function getMinShare() public view returns (uint256 minShare) {
        (,,,, minShare,,,) = ethMultiVault.generalConfig();
    }

    function getAtomUriMaxLength() public view returns (uint256 atomUriMaxLength) {
        (,,,,, atomUriMaxLength,,) = ethMultiVault.generalConfig();
    }

    function getMinDelay() public view returns (uint256 minDelay) {
        (,,,,,,, minDelay) = ethMultiVault.generalConfig();
    }

    function getAtomDepositFraction() public view returns (uint256 atomDepositFractionForTriple) {
        (, atomDepositFractionForTriple) = ethMultiVault.tripleConfig();
    }

    function getAtomWalletAddr(uint256 id) public view returns (address) {
        return ethMultiVault.computeAtomWalletAddr(id);
    }

    function convertToShares(uint256 assets, uint256 id) public view returns (uint256) {
        return ethMultiVault.convertToShares(assets, id);
    }

    function convertToAssets(uint256 shares, uint256 id) public view returns (uint256) {
        return ethMultiVault.convertToAssets(shares, id);
    }

    function getSharesInVault(uint256 vaultId, address user) public view returns (uint256) {
        return ethMultiVault.getVaultBalance(vaultId, user);
    }

    function checkDepositIntoVault(uint256 amount, uint256 id, uint256 totalAssetsBefore, uint256 totalSharesBefore)
        public
        payable
    {
<<<<<<< HEAD
        // calculate expected total assets delta
        uint256 totalAssetsDeltaExpected = amount - atomDepositFractionAmount(amount, id) - entryFeeAmount(amount, id);

        // calculate expected total shares delta
        uint256 sharesForDepositor =
            totalSharesBefore == getMinShare() ? amount : convertToShares(totalAssetsDeltaExpected, id);
        uint256 totalSharesDeltaExpected = sharesForDepositor;
=======
        uint256 entryFee = entryFeeAmount(amount, id);

        uint256 totalAssetsDeltaExpected = amount - atomDepositFractionAmount(amount, id);
>>>>>>> d0b47180

        // vault's total assets should have gone up
        uint256 totalAssetsDeltaGot = vaultTotalAssets(id) - totalAssetsBefore;
        assertEq(totalAssetsDeltaExpected, totalAssetsDeltaGot);

        // vault's total shares should have gone up
        uint256 totalSharesDeltaGot = vaultTotalShares(id) - totalSharesBefore;

        // user receives entryFeeAmount less shares than assets deposited into the vault
        assertEq(totalAssetsDeltaGot, totalSharesDeltaGot + entryFee);
    }

    function checkDepositOnAtomVaultCreation(
        uint256 id,
        uint256 value, // msg.value
        uint256 totalAssetsBefore,
        uint256 totalSharesBefore
    ) public view {
        uint256 sharesForZeroAddress = getMinShare();
        uint256 sharesForAtomWallet = getAtomShareLockFee();
        uint256 userDeposit = value - getAtomCost();
        uint256 assets = userDeposit - getProtocolFeeAmount(userDeposit, id);
        uint256 sharesForDepositor = assets;

        // calculate expected total assets delta
        uint256 totalAssetsDeltaExpected = sharesForDepositor + sharesForZeroAddress + sharesForAtomWallet;
        // calculate expected total shares delta
        uint256 totalSharesDeltaExpected = sharesForDepositor + sharesForZeroAddress + sharesForAtomWallet;

        // vault's total assets should have gone up
        uint256 totalAssetsDeltaGot = vaultTotalAssets(id) - totalAssetsBefore;
        assertEq(totalAssetsDeltaExpected, totalAssetsDeltaGot);

        // vault's total shares should have gone up
        uint256 totalSharesDeltaGot = vaultTotalShares(id) - totalSharesBefore;
        assertEq(totalSharesDeltaExpected, totalSharesDeltaGot);
    }

    function checkDepositOnTripleVaultCreation(
        uint256 id,
        uint256 atomCost,
        uint256 totalAssetsBefore,
        uint256 totalSharesBefore
    ) public view {
        // calculate expected total assets delta
        uint256 assetsDeposited = atomCost - getTripleCreationFee();
        uint256 totalAssetsDeltaExpected = assetsDeposited - getProtocolFeeAmount(atomCost, id);

        // calculate expected total shares delta
        uint256 sharesForDepositor = totalAssetsDeltaExpected;
        uint256 sharesForZeroAddress = getMinShare();
        uint256 totalSharesDeltaExpected = sharesForDepositor + sharesForZeroAddress;

        // vault's total assets should have gone up
        uint256 totalAssetsDeltaGot = vaultTotalAssets(id) - totalAssetsBefore;
        assertEq(totalAssetsDeltaExpected, totalAssetsDeltaGot);

        // vault's total shares should have gone up
        uint256 totalSharesDeltaGot = vaultTotalShares(id) - totalSharesBefore;
        assertEq(totalSharesDeltaExpected, totalSharesDeltaGot);
    }

    function checkProtocolVaultBalanceOnVaultCreation(
        uint256 id,
        uint256 userDeposit,
        uint256 protocolVaultBalanceBefore
    ) public view {
        // calculate expected protocol vault balance delta
        uint256 protocolVaultBalanceDeltaExpected = getAtomCreationFee() + getProtocolFeeAmount(userDeposit, id);

        uint256 protocolVaultBalanceDeltaGot = address(getProtocolVault()).balance - protocolVaultBalanceBefore;

        assertEq(protocolVaultBalanceDeltaExpected, protocolVaultBalanceDeltaGot);
    }

    function checkProtocolVaultBalanceOnVaultBatchCreation(
        uint256[] memory ids,
        uint256 valuePerAtom,
        uint256 protocolVaultBalanceBefore
    ) public view {
        uint256 length = ids.length;
        uint256 protocolFees;

        for (uint256 i = 0; i < length; i++) {
            // calculate expected protocol vault balance delta
            protocolFees += getProtocolFeeAmount(valuePerAtom, i);
        }

        uint256 protocolVaultBalanceDeltaExpected = getAtomCreationFee() * length + protocolFees;

        // protocol vault's balance should have gone up
        uint256 protocolVaultBalanceDeltaGot = address(getProtocolVault()).balance - protocolVaultBalanceBefore;

        assertEq(protocolVaultBalanceDeltaExpected, protocolVaultBalanceDeltaGot);
    }

<<<<<<< HEAD
    function checkProtocolVaultBalance(uint256 id, uint256 assets, uint256 protocolVaultBalanceBefore) public view {
=======
    function checkProtocolVaultBalance(uint256 id, uint256 assets, uint256 protocolVaultBalanceBefore) public {
>>>>>>> d0b47180
        // calculate expected protocol vault balance delta
        uint256 protocolVaultBalanceDeltaExpected = getProtocolFeeAmount(assets, id);

        // protocol vault's balance should have gone up
        uint256 protocolVaultBalanceDeltaGot = address(getProtocolVault()).balance - protocolVaultBalanceBefore;

        assertEq(protocolVaultBalanceDeltaExpected, protocolVaultBalanceDeltaGot);
    }
}<|MERGE_RESOLUTION|>--- conflicted
+++ resolved
@@ -89,19 +89,9 @@
         public
         payable
     {
-<<<<<<< HEAD
-        // calculate expected total assets delta
-        uint256 totalAssetsDeltaExpected = amount - atomDepositFractionAmount(amount, id) - entryFeeAmount(amount, id);
-
-        // calculate expected total shares delta
-        uint256 sharesForDepositor =
-            totalSharesBefore == getMinShare() ? amount : convertToShares(totalAssetsDeltaExpected, id);
-        uint256 totalSharesDeltaExpected = sharesForDepositor;
-=======
         uint256 entryFee = entryFeeAmount(amount, id);
 
         uint256 totalAssetsDeltaExpected = amount - atomDepositFractionAmount(amount, id);
->>>>>>> d0b47180
 
         // vault's total assets should have gone up
         uint256 totalAssetsDeltaGot = vaultTotalAssets(id) - totalAssetsBefore;
@@ -198,11 +188,7 @@
         assertEq(protocolVaultBalanceDeltaExpected, protocolVaultBalanceDeltaGot);
     }
 
-<<<<<<< HEAD
     function checkProtocolVaultBalance(uint256 id, uint256 assets, uint256 protocolVaultBalanceBefore) public view {
-=======
-    function checkProtocolVaultBalance(uint256 id, uint256 assets, uint256 protocolVaultBalanceBefore) public {
->>>>>>> d0b47180
         // calculate expected protocol vault balance delta
         uint256 protocolVaultBalanceDeltaExpected = getProtocolFeeAmount(assets, id);
 

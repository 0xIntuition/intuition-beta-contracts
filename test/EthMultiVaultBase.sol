--- conflicted
+++ resolved
@@ -32,38 +32,8 @@
 
     /// @notice core contracts
     EthMultiVault ethMultiVault;
-<<<<<<< HEAD
-
-    // Define the configuration objects
-    IEthMultiVault.GeneralConfig generalConfig =
-        IEthMultiVault.GeneralConfig({
-            admin: msg.sender,
-            protocolVault: address(0xbeef),
-            feeDenominator: 1e4,
-            minDeposit: 1000000000000000,
-            minShare: 1e8,
-            atomUriMaxLength: 250,
-            decimalPrecision: 1e18
-        });
-
-    IEthMultiVault.AtomConfig atomConfig =
-        IEthMultiVault.AtomConfig({
-            atomShareLockFee: 1000000000000000, // 1e15
-            atomCreationFee: 500000000000000 // 5e14
-        });
-
-    IEthMultiVault.TripleConfig tripleConfig =
-        IEthMultiVault.TripleConfig({tripleCreationFee: 2000000000000000, atomEquityFeeForTriple: 1e3});
-
-    IEthMultiVault.WalletConfig walletConfig = IEthMultiVault.WalletConfig({
-        permit2: IPermit2(address(0xbeef)),
-        entryPoint: address(0xbeef),
-        atomWarden: address(0xbeef)
-    });
-=======
     AtomWallet atomWallet;
     UpgradeableBeacon atomWalletBeacon;
->>>>>>> c1a2e509
 
     /// @notice set up test environment
     // usage in other test contracts that extend this one:
@@ -84,7 +54,8 @@
                 feeDenominator: 1e4,
                 minDeposit: 1e15,
                 minShare: 1e5,
-                atomUriMaxLength: 250
+                atomUriMaxLength: 250,
+                decimalPrecision: 1e18
             });
 
         IEthMultiVault.AtomConfig memory atomConfig =

// SPDX-License-Identifier: MIT
pragma solidity ^0.8.18;

import "forge-std/Test.sol";
import {EthMultiVault} from "src/EthMultiVault.sol";
import {EthMultiVaultV2} from "../../EthMultiVaultV2.sol";
import {IEthMultiVault} from "src/interfaces/IEthMultiVault.sol";
import {AtomWallet} from "src/AtomWallet.sol";
import {UpgradeableBeacon} from "@openzeppelin/contracts/proxy/beacon/UpgradeableBeacon.sol";
import {IPermit2} from "src/interfaces/IPermit2.sol";
import {TransparentUpgradeableProxy, ITransparentUpgradeableProxy} from "@openzeppelin/contracts/proxy/transparent/TransparentUpgradeableProxy.sol";
import {ProxyAdmin} from "@openzeppelin/contracts/proxy/transparent/ProxyAdmin.sol";

contract UpgradeTo is Test {
    IPermit2 permit2 = IPermit2(address(0x000000000022D473030F116dDEE9F6B43aC78BA3)); // Permit2 on Base
    address entryPoint = 0x5FF137D4b0FDCD49DcA30c7CF57E578a026d2789; // EntryPoint on Base

    AtomWallet atomWallet;
    UpgradeableBeacon atomWalletBeacon;
    EthMultiVault ethMultiVault;
    EthMultiVaultV2 ethMultiVaultV2;
    EthMultiVaultV2 ethMultiVaultV2New;
    TransparentUpgradeableProxy proxy;
    ProxyAdmin proxyAdmin;

    address user1 = address(1);

    function testUpgradeTo() external {
        // deploy AtomWallet implementation contract
        atomWallet = new AtomWallet();
        console.logString("deployed AtomWallet.");

        // deploy AtomWalletBeacon pointing to the AtomWallet implementation contract
        atomWalletBeacon = new UpgradeableBeacon(address(atomWallet));
        console.logString("deployed AtomWalletBeacon.");

        // Example configurations for EthMultiVault initialization (NOT meant to be used in production)
        IEthMultiVault.GeneralConfig memory generalConfig = IEthMultiVault.GeneralConfig({
            admin: msg.sender, // Deployer as admin for simplicity
            protocolVault: msg.sender, // Deployer as protocol vault for simplicity
<<<<<<< HEAD
            feeDenominator: 10000, // Common denominator for fee calculations
            minDeposit: 0.01 ether, // Minimum deposit amount in wei
            minShare: 1e18, // Minimum share amount (e.g., for vault initialization)
            atomUriMaxLength: 250, // Maximum length of the atom URI data that can be passed when creating atom vaults
            decimalPrecision: 1e18 // decimal precision used for calculating share prices
=======
            feeDenominator: 1e4, // Common denominator for fee calculations
            minDeposit: 1e15, // Minimum deposit amount in wei
            minShare: 1e5, // Minimum share amount (e.g., for vault initialization)
            atomUriMaxLength: 250 // Maximum length of the atom URI data that can be passed when creating atom vaults
>>>>>>> c1a2e509
        });

        IEthMultiVault.AtomConfig memory atomConfig = IEthMultiVault.AtomConfig({
            atomShareLockFee: 1e15, // Fee charged for purchasing vault shares for the atom wallet upon creation
            atomCreationFee: 5e14 // Fee charged for creating an atom
        });

        IEthMultiVault.TripleConfig memory tripleConfig = IEthMultiVault.TripleConfig({
            tripleCreationFee: 2e15, // Fee for creating a triple
            atomDepositFractionForTriple: 1e3 // Fee for equity in atoms when creating a triple
        });

        IEthMultiVault.WalletConfig memory walletConfig = IEthMultiVault.WalletConfig({
            permit2: IPermit2(address(permit2)), // Permit2 on Base
            entryPoint: entryPoint, // EntryPoint on Base
            atomWarden: msg.sender, // Deployer as atom warden for simplicity
            atomWalletBeacon: address(atomWalletBeacon) // AtomWalletBeacon address
        });

        bytes memory initData = abi.encodeWithSelector(
            EthMultiVault.init.selector,
            generalConfig,
            atomConfig,
            tripleConfig,
            walletConfig
        );

        // deploy EthMultiVault
        ethMultiVault = new EthMultiVault();
        console.logString("deployed EthMultiVault.");

        // deploy ProxyAdmin
        proxyAdmin = new ProxyAdmin();
        console.logString("deployed ProxyAdmin.");

        // deploy TransparentUpgradeableProxy with EthMultiVault logic contract
        proxy = new TransparentUpgradeableProxy(
            address(ethMultiVault),
            address(proxyAdmin),
            initData
        );
        console.logString("deployed TransparentUpgradeableProxy with EthMultiVault logic contract.");

        // deploy EthMultiVaultV2
        ethMultiVaultV2 = new EthMultiVaultV2();
        console.logString("deployed EthMultiVaultV2.");

        // upgrade EthMultiVault
        proxyAdmin.upgrade(
            ITransparentUpgradeableProxy(address(proxy)),
            address(ethMultiVaultV2)
        );
        console.logString("upgraded EthMultiVault.");

        // verify VERSION variable in EthMultiVaultV2 is V2
        assertEq(ethMultiVaultV2.VERSION(), "V2");
        console.logString("verified VERSION variable in EthMultiVaultV2 is V2");

        // deploy EthMultiVaultV2New
        ethMultiVaultV2New = new EthMultiVaultV2();
        console.logString("deployed EthMultiVaultV2New.");

        // simulate a non-admin trying to upgrade EthMultiVault
        vm.prank(user1);

        // try to upgrade EthMultiVault as non-admin
        vm.expectRevert("Ownable: caller is not the owner");
        proxyAdmin.upgrade(
            ITransparentUpgradeableProxy(address(proxy)),
            address(ethMultiVaultV2New)
        );
    }
}<|MERGE_RESOLUTION|>--- conflicted
+++ resolved
@@ -38,18 +38,11 @@
         IEthMultiVault.GeneralConfig memory generalConfig = IEthMultiVault.GeneralConfig({
             admin: msg.sender, // Deployer as admin for simplicity
             protocolVault: msg.sender, // Deployer as protocol vault for simplicity
-<<<<<<< HEAD
             feeDenominator: 10000, // Common denominator for fee calculations
             minDeposit: 0.01 ether, // Minimum deposit amount in wei
             minShare: 1e18, // Minimum share amount (e.g., for vault initialization)
             atomUriMaxLength: 250, // Maximum length of the atom URI data that can be passed when creating atom vaults
             decimalPrecision: 1e18 // decimal precision used for calculating share prices
-=======
-            feeDenominator: 1e4, // Common denominator for fee calculations
-            minDeposit: 1e15, // Minimum deposit amount in wei
-            minShare: 1e5, // Minimum share amount (e.g., for vault initialization)
-            atomUriMaxLength: 250 // Maximum length of the atom URI data that can be passed when creating atom vaults
->>>>>>> c1a2e509
         });
 
         IEthMultiVault.AtomConfig memory atomConfig = IEthMultiVault.AtomConfig({

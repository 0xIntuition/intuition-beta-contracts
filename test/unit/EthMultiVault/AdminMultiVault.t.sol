--- conflicted
+++ resolved
@@ -137,7 +137,6 @@
         assertEq(getMinShare(), testValue);
     }
 
-<<<<<<< HEAD
     function testSetAtomUriMaxLength() external {
         uint256 testValue = 350;
 
@@ -153,9 +152,6 @@
         override
         returns (uint256)
     {
-=======
-    function getAtomCost() public view override returns (uint256) {
->>>>>>> dac941af
         return EthMultiVaultBase.getAtomCost();
     }
 }
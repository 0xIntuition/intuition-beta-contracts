--- conflicted
+++ resolved
@@ -60,21 +60,12 @@
         ethMultiVault.createTriple{value: testDepositAmountTriple}(subjectId, predicateId, objectId);
 
         vm.expectRevert(
-<<<<<<< HEAD
             abi.encodeWithSelector(
                 Errors.MultiVault_TripleExists.selector,
                 subjectId, 
                 predicateId,
                 objectId
             )
-        );
-        ethMultiVault.createTriple{value: testDepositAmountTriple}(
-            subjectId,
-            predicateId,
-            objectId
-=======
-            abi.encodeWithSelector(Errors.MultiVault_TripleExists.selector, "subject", "predicate", "object")
->>>>>>> 70918b38
         );
         ethMultiVault.createTriple{value: testDepositAmountTriple}(subjectId, predicateId, objectId);
 

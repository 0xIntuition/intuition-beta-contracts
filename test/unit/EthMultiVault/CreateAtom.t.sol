// SPDX-License-Identifier: MIT
pragma solidity ^0.8.18;

import "forge-std/Test.sol";
import {EthMultiVaultBase} from "../../EthMultiVaultBase.sol";
import {EthMultiVaultHelpers} from "../../helpers/EthMultiVaultHelpers.sol";
import {Errors} from "../../../src/libraries/Errors.sol";

contract CreateAtomTest is EthMultiVaultBase, EthMultiVaultHelpers {
    function setUp() external {
        _setUp();
    }

    function testCreateAtom() external {
        // prank call from alice
        // as both msg.sender and tx.origin
        vm.startPrank(alice, alice);

        // test values
        uint256 testAtomCost = getAtomCost();

        // snapshots before interaction
        uint256 totalAssetsBefore = vaultTotalAssets(ethMultiVault.count() + 1);
        uint256 totalSharesBefore = vaultTotalShares(ethMultiVault.count() + 1);
        uint256 protocolVaultBalanceBefore = address(getProtocolVault()).balance;

        // execute interaction - create atoms
        uint256 id1 = ethMultiVault.createAtom{value: testAtomCost}("atom1");

        // should have created a new atom vault
        assertEq(id1, ethMultiVault.count());

        checkDepositOnAtomVaultCreation(id1, testAtomCost, totalAssetsBefore, totalSharesBefore);

        checkProtocolVaultBalanceOnVaultCreation(id1, protocolVaultBalanceBefore);

        vm.stopPrank();
    }

    function testCreateAtomWithSameAtomData() external {
        // creating atoms with the same atom data should not revert
        vm.startPrank(alice, alice);

        // test values
        uint256 testAtomCost = getAtomCost();

        uint256 id1 = ethMultiVault.createAtom{value: getAtomCost()}("atom1");
        assertEq(id1, ethMultiVault.count());

        vm.expectRevert(abi.encodeWithSelector(Errors.MultiVault_AtomExists.selector, "atom1"));
        ethMultiVault.createAtom{value: testAtomCost}("atom1");

        vm.stopPrank();
    }

    function testCreateAtomWithDifferentAtomData() external {
        vm.startPrank(alice, alice);

        uint256 id1 = ethMultiVault.createAtom{value: getAtomCost()}("atom1");
        assertEq(id1, ethMultiVault.count());

        uint256 id2 = ethMultiVault.createAtom{value: getAtomCost()}("atom2");
        assertEq(id2, ethMultiVault.count());

        vm.stopPrank();
    }

    function testCreateAtomInsufficientBalance() external {
        vm.startPrank(alice, alice);

        // test values
        uint256 testAtomCost = getAtomCost();

        vm.expectRevert(abi.encodeWithSelector(Errors.MultiVault_InsufficientBalance.selector));
        ethMultiVault.createAtom("atom1");

        vm.expectRevert(abi.encodeWithSelector(Errors.MultiVault_InsufficientBalance.selector));
        ethMultiVault.createAtom{value: testAtomCost - 1}("atom1");

        vm.stopPrank();
    }

<<<<<<< HEAD
    function testCreateAtomWithTooLongAtomUri() external {
        vm.startPrank(alice, alice);

        // test values
        uint256 testAtomCost = getAtomCost();

        vm.expectRevert(
            abi.encodeWithSelector(
                Errors.MultiVault_AtomUriTooLong.selector
            )
        );
        ethMultiVault.createAtom{value: testAtomCost}(bytes("test test test test test test test test test test test test test test test test test test test test test test test test test test test test test test test test test test test test test test test test test test test test test test test test test test test test"));

        vm.stopPrank();        
    }

    function getAtomCost()
        public
        view
        override
        returns (uint256)
    {   
=======
    function getAtomCost() public view override returns (uint256) {
>>>>>>> dac941af
        return EthMultiVaultBase.getAtomCost();
    }
}<|MERGE_RESOLUTION|>--- conflicted
+++ resolved
@@ -80,7 +80,6 @@
         vm.stopPrank();
     }
 
-<<<<<<< HEAD
     function testCreateAtomWithTooLongAtomUri() external {
         vm.startPrank(alice, alice);
 
@@ -103,9 +102,6 @@
         override
         returns (uint256)
     {   
-=======
-    function getAtomCost() public view override returns (uint256) {
->>>>>>> dac941af
         return EthMultiVaultBase.getAtomCost();
     }
 }
// SPDX-License-Identifier: MIT
pragma solidity ^0.8.18;

import {IEthMultiVault} from "src/interfaces/IEthMultiVault.sol";
import {AtomWallet} from "src/AtomWallet.sol";
import {Initializable} from "@openzeppelin/contracts-upgradeable/proxy/utils/Initializable.sol";
import {SafeTransferLib} from "solady/utils/SafeTransferLib.sol";
import {FixedPointMathLib} from "solady/utils/FixedPointMathLib.sol";
import {LibZip} from "solady/utils/LibZip.sol";
import {ReentrancyGuardUpgradeable} from "@openzeppelin/contracts-upgradeable/security/ReentrancyGuardUpgradeable.sol";
import {PausableUpgradeable} from "@openzeppelin/contracts-upgradeable/security/PausableUpgradeable.sol";
import {SafeCastLib} from "solmate/utils/SafeCastLib.sol";
import {IPermit2} from "src/interfaces/IPermit2.sol";
import {IEntryPoint} from "account-abstraction/contracts/interfaces/IEntryPoint.sol";
import {Types} from "src/libraries/Types.sol";
import {Errors} from "src/libraries/Errors.sol";

/**
 * @title  EthMultiVaultV2
 * @author 0xIntuition
 * @notice V2 test version of the original EthMultiVault contract, used for testing upgradeability features
 */
contract EthMultiVaultV2 is IEthMultiVault, Initializable, ReentrancyGuardUpgradeable, PausableUpgradeable {
    using FixedPointMathLib for uint256;
    using LibZip for bytes;

    /* =================================================== */
    /*                  STATE VARIABLES                    */
    /* =================================================== */

    GeneralConfig public generalConfig;
    AtomConfig public atomConfig;
    TripleConfig public tripleConfig;
    WalletConfig public walletConfig;

    /// @notice ID of the last vault to be created
    uint256 public count;

    struct VaultState {
        uint256 totalAssets;
        uint256 totalShares;
        // address -> balanceOf, amount of shares an account has in a vault
        mapping(address => uint256) balanceOf;
    }

    struct VaultFees {
        // entry fee for vault 0 is considered the default entry fee
        uint256 entryFee;
        // exit fee for each vault, exit fee for vault 0 is considered the default exit fee
        uint256 exitFee;
        // protocol fee for each vault, protocol fee for vault 0 is considered the default protocol fee
        uint256 protocolFee;
    }

    mapping(uint256 => VaultState) public vaults;
    mapping(uint256 => VaultFees) public vaultFees;

    /// @notice RDF (Resource Description Framework)
    // mapping of vault ID to atom data
    // Vault ID -> Atom Data
    mapping(uint256 => bytes) public atoms;

    // mapping of atom hash to atom vault ID
    // Hash -> Atom ID
    mapping(bytes32 => uint256) public AtomsByHash;

    // mapping of triple vault ID to the underlying atom IDs that make up the triple
    // Triple ID -> VaultIDs of atoms that make up the triple
    mapping(uint256 => uint256[3]) public triples;

    // mapping of triple hash to triple vault ID
    // Hash -> Triple ID
    mapping(bytes32 => uint256) public TriplesByHash;

    // mapping of triple vault IDs to determine whether a vault is a triple or not
    // Vault ID -> (Is Triple)
    mapping(uint256 => bool) public isTriple;

    /// @notice Atom Equity Tracking
    /// used to enable atom shares earned from triple deposits to be redeemed proportionally
    /// to the triple shares that earned them upon redemption/withdraw
    /// Triple ID -> Atom ID -> Account Address -> Atom Share Balance
    mapping(uint256 => mapping(uint256 => mapping(address => uint256))) public tripleAtomShares;

    /// @notice test variable to test the upgradeability of the contract
    /// @dev this variable has also been added here to demonstrate how to properly extend the storage layout of the contract
    bytes32 public VERSION = "V2";

    /* =================================================== */
    /*                    INITIALIZER                      */
    /* =================================================== */

    /// @dev Initializes the MultiVault contract
    function init(
        GeneralConfig memory _generalConfig,
        AtomConfig memory _atomConfig,
        TripleConfig memory _tripleConfig,
        WalletConfig memory _walletConfig
    ) external initializer {
        __ReentrancyGuard_init();
        __Pausable_init();

        if (generalConfig.admin != address(0)) {
            revert Errors.MultiVault_AlreadyInitialized();
        }
        generalConfig = _generalConfig;
        atomConfig = _atomConfig;
        tripleConfig = _tripleConfig;
        walletConfig = _walletConfig;
    }

    /* =================================================== */
    /*                       VIEWS                         */
    /* =================================================== */

    /* -------------------------- */
    /*         Fee Helpers        */
    /* -------------------------- */

    function getAtomCost() public view returns (uint256 atomCost) {
        atomCost = atomConfig.atomCreationFee // paid to protocol
            + atomConfig.atomShareLockFee // for purchasing shares for atom wallet
            + generalConfig.minShare; // for purchasing ghost shares
    }

    function getTripleCost() public view returns (uint256 tripleCost) {
        tripleCost = tripleConfig.tripleCreationFee // paid to protocol
            + generalConfig.minShare * 2; // for purchasing ghost shares for the positive and counter triple vaults
    }

    /// @notice calculates fee on raw amount
    /// @param amount amount of assets to calculate fee on
    /// @param fee fee in %
    /// @return amount of assets that would be charged as fee
    function feeOnRaw(uint256 amount, uint256 fee) internal view returns (uint256) {
        return amount.mulDivUp(fee, generalConfig.feeDenominator);
    }

    ///
    /// @notice returns amount of assets that would be charged for the entry fee given an amount of 'assets' provided
    /// @param assets amount of assets to calculate fee on
    /// @param id vault id to get corresponding fees for
    /// @return feeAmount amount of assets that would be charged for the entry fee
    /// NOTE: if the vault being deposited on has a vault total shares of 0, the entry fee is not applied
    function entryFeeAmount(uint256 assets, uint256 id) public view returns (uint256 feeAmount) {
        feeAmount = feeOnRaw(assets, vaultFees[id].entryFee == 0 ? vaultFees[0].entryFee : vaultFees[id].entryFee);
    }

    /// @notice returns amount of assets that would be charged for the exit fee given an amount of 'assets' provided
    /// @param assets amount of assets to calculate fee on
    /// @param id vault id to get corresponding fees for
    /// @return feeAmount amount of assets that would be charged for the exit fee
    /// NOTE: if the vault  being redeemed from given the shares to redeem results in a total shares after of 0,
    ///       the exit fee is not applied
    function exitFeeAmount(uint256 assets, uint256 id) public view returns (uint256 feeAmount) {
        feeAmount = feeOnRaw(assets, vaultFees[id].exitFee == 0 ? vaultFees[0].exitFee : vaultFees[id].exitFee);
    }

    /// @notice returns amount of assets that would be charged by a vault on protocol fee given amount of 'assets'
    ///         provided
    /// @param assets amount of assets to calculate fee on
    /// @param id vault id to get corresponding fees for
    /// @return feeAmount amount of assets that would be charged by vault on protocol fee
    /// NOTE: on deposit
    function protocolFeeAmount(uint256 assets, uint256 id) public view returns (uint256 feeAmount) {
        feeAmount =
            feeOnRaw(assets, vaultFees[id].protocolFee == 0 ? vaultFees[0].protocolFee : vaultFees[id].protocolFee);
    }

    /// @notice returns amount of assets that would be charged by vault for atom equity on entry given amount
    ///         of 'assets' provided
    /// @param assets amount of assets to calculate fee on
    /// @param id vault id
    /// @return feeAmount amount of assets that would be charged by vault for atom equity on entry
    /// NOTE: only applies to triple vaults
<<<<<<< HEAD
    function atomEquityFeeAmount(uint256 assets, uint256 id) public view returns (uint256 feeAmount) {
        feeAmount = isTripleId(id) ? feeOnRaw(assets, tripleConfig.atomEquityFeeForTriple) : 0;
=======
    function atomDepositFractionAmount(uint256 assets, uint256 id) public view returns (uint256 feeAmount) {
        feeAmount = assertTriple(id) ? feeOnRaw(assets, tripleConfig.atomDepositFractionForTriple) : 0;
>>>>>>> c1a2e509
    }

    /* -------------------------- */
    /*     Accounting Helpers     */
    /* -------------------------- */

    /// @notice returns amount of shares that would be exchanged by vault given amount of 'assets' provided
    /// @param assets amount of assets to calculate shares on
    /// @param id vault id to get corresponding shares for
    /// @return shares amount of shares that would be exchanged by vault given amount of 'assets' provided
    function convertToShares(uint256 assets, uint256 id) public view returns (uint256 shares) {
        uint256 supply = vaults[id].totalShares;
        shares = supply == 0 ? assets : assets.mulDiv(supply, vaults[id].totalAssets);
    }

    /// @notice returns amount of assets that would be exchanged by vault given amount of 'shares' provided
    /// @param shares amount of shares to calculate assets on
    /// @param id vault id to get corresponding assets for
    /// @return assets amount of assets that would be exchanged by vault given amount of 'shares' provided
    function convertToAssets(uint256 shares, uint256 id) public view returns (uint256 assets) {
        uint256 supply = vaults[id].totalShares;
        assets = supply == 0 ? shares : shares.mulDiv(vaults[id].totalAssets, supply);
    }

    function currentSharePrice(uint256 id) external view returns (uint256 price) {
        price = vaults[id].totalShares == 0 ? 0 : (vaults[id].totalAssets * 1e18) / vaults[id].totalShares;
    }

    /// @notice simulates the effects of the deposited amount of 'assets' and returns the estimated
    ///         amount of shares that would be minted from the deposit of `assets`
    /// @param assets amount of assets to calculate shares on
    /// @param id vault id to get corresponding shares for
    /// @return shares amount of shares that would be minted from the deposit of `assets`
    /// NOTE: this function pessimistically estimates the amount of shares that would be minted from the
    ///       input amount of assets so if the vault is empty before the deposit the caller receives more
    ///       shares than returned by this function, reference internal _depositIntoVault logic for details
    function previewDeposit(uint256 assets, uint256 id) public view returns (uint256 shares) {
        uint256 totalFees = entryFeeAmount(assets, id) + atomDepositFractionAmount(assets, id) + protocolFeeAmount(assets, id);

        if (assets < totalFees) {
            revert Errors.MultiVault_InsufficientDepositAmountToCoverFees();
        }

        uint256 totalAssetsDelta = assets - totalFees;
        shares = convertToShares(totalAssetsDelta, id);
    }

    /// @notice simulates the effects of the redemption of `shares` and returns the estimated
    ///         amount of assets estimated to be returned to the receiver of the redeem
    /// @param shares amount of shares to calculate assets on
    /// @param id vault id to get corresponding assets for
    /// @return assets amount of assets estimated to be returned to the receiver
    /// NOTE: this function pessimistically estimates the amount of assets that would be returned to the
    ///       receiver so in the case that the vault is empty after the redeem the receiver will receive
    ///       more assets than what is returned by this function, reference internal _redeem logic for details
    function previewRedeem(uint256 shares, uint256 id) public view returns (uint256 assets, uint256 exitFees) {
        assets = convertToAssets(shares, id);
        exitFees = exitFeeAmount(assets, id);
        assets -= exitFees;
    }

    /// @notice returns max amount of shares that can be redeemed from the 'owner' balance through a redeem call
    /// @param owner address of the account to get max redeemable shares for
    /// @param id vault id to get corresponding shares for
    /// @return shares amount of shares that can be redeemed from the 'owner' balance through a redeem call
    function maxRedeem(address owner, uint256 id) external view returns (uint256 shares) {
        return vaults[id].balanceOf[owner];
    }

    /* -------------------------- */
    /*       Triple Helpers       */
    /* -------------------------- */

    /// @notice returns the corresponding hash for the given RDF triple, given the atoms that make up the triple
    /// @param subjectId the subject atom's vault id
    /// @param predicateId the predicate atom's vault id
    /// @param objectId the object atom's vault id
    /// @return hash the corresponding hash for the given RDF triple based on the atom vault ids
    function tripleHashFromAtoms(
        uint256 subjectId,
        uint256 predicateId,
        uint256 objectId
    ) public pure returns (bytes32) {
        return keccak256(abi.encodePacked(subjectId, predicateId, objectId));
    }

    /// @notice returns the corresponding hash for the given RDF triple, given the triple vault id
    /// @param id vault id of the triple
    /// @return hash the corresponding hash for the given RDF triple
    /// NOTE: only applies to triple vault IDs as input
    function tripleHash(uint256 id) public view returns (bytes32) {
        uint256[3] memory atomIds;
        (atomIds[0], atomIds[1], atomIds[2]) = getTripleAtoms(id);
        return keccak256(abi.encodePacked(atomIds[0], atomIds[1], atomIds[2]));
    }

    /// @notice returns whether the supplied vault id is a triple
    /// @param id vault id to check
    /// @return bool whether the supplied vault id is a triple
    function isTripleId(uint256 id) public view returns (bool) {
        return id > type(uint256).max / 2 ? isTriple[type(uint256).max - id] : isTriple[id];
    }

    /// @notice returns the atoms that make up a triple/counter-triple
    /// @param id vault id of the triple/counter-triple
    /// @return tuple(atomIds) the atoms that make up the triple/counter-triple
    /// NOTE: only applies to triple vault IDs as input
    function getTripleAtoms(uint256 id) public view returns (uint256, uint256, uint256) {
        uint256[3] memory atomIds = id > type(uint256).max / 2 ? triples[type(uint256).max - id] : triples[id];
        return (atomIds[0], atomIds[1], atomIds[2]);
    }

    /// @notice returns the counter id from the given triple id
    /// @param id vault id of the triple
    /// @return counterId the counter vault id from the given triple id
    /// NOTE: only applies to triple vault IDs as input
    function getCounterIdFromTriple(uint256 id) public pure returns (uint256) {
        return type(uint256).max - id;
    }

    /* -------------------------- */
    /*        Misc. Helpers       */
    /* -------------------------- */

    function getVaultBalance(uint256 vaultId, address user) external view returns (uint256) {
        return vaults[vaultId].balanceOf[user];
    }

    /// @dev hasCounterStake - returns whether the account has any shares in the vault counter to the id provided
    function hasCounterStake(uint256 id, address account) internal view returns (bool) {
        return vaults[type(uint256).max - id].balanceOf[account] > 0;
    }

    /// @notice returns the Atom Wallet address for the given atom data
    /// @param id vault id of the atom associated to the atom wallet
    /// @return atomWallet the address of the atom wallet
    /// NOTE: the create2 salt is based off of the vault ID
    function computeAtomWalletAddr(uint256 id) public view returns (address) {
        bytes memory code = type(AtomWallet).creationCode;
        bytes memory encodedArgs = abi.encode(IEntryPoint(walletConfig.entryPoint), walletConfig.atomWarden);
        bytes memory data = abi.encodePacked(code, encodedArgs);
        bytes32 salt = keccak256(abi.encode(address(this), id));
        bytes32 rawAddress = keccak256(abi.encodePacked(bytes1(0xff), address(this), salt, keccak256(data)));
        return address(bytes20(rawAddress << 96));
    }

    /* =================================================== */
    /*                MUTATIVE FUNCTIONS                   */
    /* =================================================== */

    /* -------------------------- */
    /*         Atom Wallet        */
    /* -------------------------- */

    /// @notice deploy a given atom wallet
    /// @param atomId vault id of atom
    /// @return atomWallet the address of the atom wallet
    /// NOTE: deploys an ERC4337 account (atom wallet)
    function deployAtomWallet(uint256 atomId) external whenNotPaused returns (address atomWallet) {
        // compute salt
        bytes32 salt = keccak256(abi.encode(address(this), atomId));
        // get creation code
        bytes memory code = type(AtomWallet).creationCode;
        // encode constructor arguments (IEntryPoint, address)
        bytes memory data =
            abi.encodePacked(code, abi.encode(IEntryPoint(walletConfig.entryPoint), walletConfig.atomWarden));
        // deploy atom wallet with create2
        // value sent in wei,
        // memory offset of `code` (after first 32 bytes where length is),
        // length of `code` (first 32 bytes of code),
        // salt
        assembly {
            atomWallet := create2(0, add(data, 0x20), mload(data), salt)
        }
        if (atomWallet == address(0)) {
            revert Errors.MultiVault_DeployAccountFailed();
        }
    }

    /* -------------------------- */
    /*         Create Atom        */
    /* -------------------------- */

    /// @notice create an atom and return its vault id
    /// @param atomUri atom data to create atom with
    /// @return id vault id of the atom
    /// NOTE: This function will revert if called by an address with less than `atomCost` eth balance.
    function createAtom(bytes calldata atomUri) external payable nonReentrant whenNotPaused returns (uint256 id) {
        uint256 atomCost = getAtomCost();

        if (msg.value < atomCost) {
            revert Errors.MultiVault_InsufficientBalance();
        }

        bytes32 _hash = keccak256(atomUri);
        if (AtomsByHash[_hash] != 0) {
            revert Errors.MultiVault_AtomExists(atomUri);
        }

        uint256 userDeposit = msg.value - atomCost;

        // create a new vault ID
        id = _createVault();

        uint256 protocolDepositFee = protocolFeeAmount(userDeposit, id);

        // give the user shares in the vault
        _depositOnVaultCreation(
            id,
            msg.sender, // receiver
            userDeposit - protocolDepositFee
        );

        // compute atom wallet address
        address atomWallet = computeAtomWalletAddr(id);

        // give the atom wallet shares in the vault
        _depositOnVaultCreation(
            id,
            atomWallet, // receiver
            atomConfig.atomShareLockFee
        );

        // transfer fees to protocol vault
        (bool success,) =
            payable(generalConfig.protocolVault).call{value: atomConfig.atomCreationFee + protocolDepositFee}("");
        if (!success) revert Errors.MultiVault_TransferFailed();

        // map the new vault ID to the atom data
        atoms[id] = atomUri;

        AtomsByHash[_hash] = id;

        emit AtomCreated(msg.sender, atomWallet, atomUri, id);
    }

    /// @notice create an atom and return its vault id
    /// @param atomUri atom data to create atom with
    /// @return id vault id of the atom
    /// NOTE: This function will revert if called by an address with less than `atomCost` eth balance.
    ///       Atom data sent to this function is expected to be compressed using the run-length encoding
    ///       implementation in solady's LibZip to save on calldata costs
    function createAtomCompressed(bytes calldata atomUri)
        external
        payable
        nonReentrant
        whenNotPaused
        returns (uint256 id)
    {
        uint256 atomCost = getAtomCost();

        if (msg.value < atomCost) {
            revert Errors.MultiVault_InsufficientBalance();
        }

        bytes32 _hash = keccak256(atomUri);
        if (AtomsByHash[_hash] != 0) {
            revert Errors.MultiVault_AtomExists(atomUri);
        }

        // decompress call data using LibZip
        bytes memory decompressedAtomData = atomUri.cdDecompress();

        uint256 userDeposit = msg.value - atomCost;

        // create a new vault ID
        id = _createVault();

        uint256 protocolDepositFee = protocolFeeAmount(userDeposit, id);

        // give the user shares in the vault
        _depositOnVaultCreation(
            id,
            msg.sender, // receiver
            userDeposit - protocolDepositFee
        );

        // compute atom wallet address
        address atomWallet = computeAtomWalletAddr(id);

        // give the atom wallet shares in the vault
        _depositOnVaultCreation(
            id,
            atomWallet, // receiver
            atomConfig.atomShareLockFee
        );

        // transfer fees to protocol vault
        (bool success,) =
            payable(generalConfig.protocolVault).call{value: atomConfig.atomCreationFee + protocolDepositFee}("");
        if (!success) revert Errors.MultiVault_TransferFailed();

        // map the new vault ID to the decompressed atom data
        atoms[id] = decompressedAtomData;

        AtomsByHash[_hash] = id;

        emit AtomCreated(msg.sender, atomWallet, atomUri, id);
    }

    /// @notice batch create atoms and return their vault ids
    /// @param atomUri atom data array to create atoms with
    /// @return ids vault ids array of the atoms
    /// NOTE: This function will revert if called by an address with less than `AtomCost` * atomUri.length eth balance
    ///       msg.value can be greater than `AtomCost` * atomUri.length.
    ///       Atom data sent to this function is expected to be compressed using the run-length encoding
    function batchCreateAtom(bytes[] calldata atomUri)
        external
        payable
        nonReentrant
        whenNotPaused
        returns (uint256[] memory ids)
    {
        // cache
        uint256 length = atomUri.length;
        uint256 valuePerAtom = msg.value / length;
        uint256 atomCost = getAtomCost();

        if (msg.value < atomCost * length) {
            revert Errors.MultiVault_InsufficientBalance();
        }

        uint256 protocolDepositFeeTotal;
        ids = new uint256[](length);

        // create atoms
        for (uint256 i = 0; i < length; i++) {
            bytes32 _hash = keccak256(atomUri[i]);
            if (AtomsByHash[_hash] != 0) {
                revert Errors.MultiVault_AtomExists(atomUri[i]);
            }

            uint256 userDeposit = valuePerAtom - atomCost;

            // create a new vault ID
            ids[i] = _createVault();

            uint256 protocolDepositFee = protocolFeeAmount(userDeposit, ids[i]);

            // give the user shares in the vault
            _depositOnVaultCreation(
                ids[i],
                msg.sender, // receiver
                userDeposit - protocolDepositFee
            );

            // compute atom wallet address
            address atomWallet = computeAtomWalletAddr(ids[i]);

            // give the atom wallet shares in the vault
            _depositOnVaultCreation(
                ids[i],
                atomWallet, // receiver
                atomConfig.atomShareLockFee
            );

            // add protocol deposit fees to total
            protocolDepositFeeTotal += protocolDepositFee;

            // map the new vault ID to the atom data
            atoms[ids[i]] = atomUri[i];

            AtomsByHash[_hash] = ids[i];

            emit AtomCreated(msg.sender, atomWallet, atomUri[i], ids[i]);
        }

        // transfer fees to protocol vault
        (bool success,) = payable(generalConfig.protocolVault).call{
            value: protocolDepositFeeTotal + atomConfig.atomCreationFee * length
        }("");
        if (!success) revert Errors.MultiVault_TransferFailed();
    }

    /// @notice batch create atoms and return their vault ids
    /// @param atomUri atom data array to create atoms with
    /// @return ids vault ids array of the atoms
    /// NOTE: This function will revert if called by an address with less than `AtomCost` * atomUri.length eth balance
    ///       msg.value can be greater than `AtomCost` * atomUri.length.
    ///       Atom data sent to this function is expected to be compressed using the run-length encoding
    ///       implementation in solady's LibZip to save on calldata costs
    function batchCreateAtomCompressed(bytes[] calldata atomUri)
        external
        payable
        nonReentrant
        whenNotPaused
        returns (uint256[] memory ids)
    {
        // cache
        uint256 length = atomUri.length;
        uint256 valuePerAtom = msg.value / length;
        uint256 atomCost = getAtomCost();

        if (msg.value < atomCost * length) {
            revert Errors.MultiVault_InsufficientBalance();
        }

        uint256 protocolDepositFeeTotal;
        ids = new uint256[](length);

        // create atoms
        for (uint256 i = 0; i < length; i++) {
            bytes32 _hash = keccak256(atomUri[i]);
            if (AtomsByHash[_hash] != 0) {
                revert Errors.MultiVault_AtomExists(atomUri[i]);
            }

            // decompress atom data using LibZip
            bytes memory decompressedAtomData = atomUri[i].cdDecompress();

            uint256 userDeposit = valuePerAtom - atomCost;

            // create a new vault ID
            ids[i] = _createVault();

            uint256 protocolDepositFee = protocolFeeAmount(userDeposit, ids[i]);

            // give the user shares in the vault
            _depositOnVaultCreation(
                ids[i],
                msg.sender, // receiver
                userDeposit - protocolDepositFee
            );

            // compute atom wallet address
            address atomWallet = computeAtomWalletAddr(ids[i]);

            // give the atom wallet shares in the vault
            _depositOnVaultCreation(
                ids[i],
                atomWallet, // receiver
                atomConfig.atomShareLockFee
            );

            // add protocol deposit fees to total
            protocolDepositFeeTotal += protocolDepositFee;

            // map the new vault ID to the decompressed atom data
            atoms[ids[i]] = decompressedAtomData;

            AtomsByHash[_hash] = ids[i];

            emit AtomCreated(msg.sender, atomWallet, atomUri[i], ids[i]);
        }

        // transfer fees to protocol vault
        (bool success,) = payable(generalConfig.protocolVault).call{
            value: protocolDepositFeeTotal + atomConfig.atomCreationFee * length
        }("");
        if (!success) revert Errors.MultiVault_TransferFailed();
    }

    /* -------------------------- */
    /*        Create Triple       */
    /* -------------------------- */

    /// @notice create a triple and return its vault id
    /// @param subjectId vault id of the subject atom
    /// @param predicateId vault id of the predicate atom
    /// @param objectId vault id of the object atom
    /// @return id vault id of the triple
    /// NOTE: This function will revert if called by an address with less than `atomCost` eth balance
    ///       msg.value can be greater than `atomCost`. This function will revert if any of the atoms
    ///       do not exist or if any ids are triple vaults.
    function createTriple(uint256 subjectId, uint256 predicateId, uint256 objectId)
        external
        payable
        nonReentrant
        whenNotPaused
        returns (uint256 id)
    {
        // assert atoms exist, if not, revert
        if (subjectId == 0 || subjectId > count) {
            revert Errors.MultiVault_AtomDoesNotExist();
        }
        if (predicateId == 0 || predicateId > count) {
            revert Errors.MultiVault_AtomDoesNotExist();
        }
        if (objectId == 0 || objectId > count) {
            revert Errors.MultiVault_AtomDoesNotExist();
        }

        // assert that each id is not a triple vault id
        if (isTripleId(subjectId)) revert Errors.MultiVault_VaultIsTriple();
        if (isTripleId(predicateId)) revert Errors.MultiVault_VaultIsTriple();
        if (isTripleId(objectId)) revert Errors.MultiVault_VaultIsTriple();

        uint256 tripleCost = getTripleCost();

        if (msg.value < tripleCost) {
            revert Errors.MultiVault_InsufficientBalance();
        }

        // check if triple already exists
        bytes32 _hash = tripleHashFromAtoms(subjectId, predicateId, objectId);
        if (TriplesByHash[_hash] != 0)
            revert Errors.MultiVault_TripleExists(subjectId, predicateId, objectId);

        uint256 userDeposit = msg.value - tripleCost;

        // create a new positive triple vault
        id = _createVault();

        uint256 protocolDepositFee = protocolFeeAmount(userDeposit, id);

        // map the resultant triple hash to the new vault ID of the triple
        TriplesByHash[_hash] = id;

        // map the triple's vault ID to the underlying atom vault IDs
        triples[id] = [subjectId, predicateId, objectId];

        // set this new triple's vault ID as true in the IsTriple mapping as well as its counter
        isTriple[id] = true;

        // give the user shares in the positive triple vault
        _depositOnVaultCreation(
            id,
            msg.sender, // receiver
            userDeposit - protocolDepositFee
        );

        // transfer fees to protocol vault
        (bool success,) =
            payable(generalConfig.protocolVault).call{value: tripleConfig.tripleCreationFee + protocolDepositFee}("");
        if (!success) revert Errors.MultiVault_TransferFailed();

        emit TripleCreated(msg.sender, subjectId, predicateId, objectId, id);
    }

    /// @notice batch create triples and return their vault ids
    /// @param subjectIds vault ids array of subject atoms
    /// @param predicateIds vault ids array of predicate atoms
    /// @param objectIds vault ids array of object atoms
    /// NOTE: This function will revert if the input id arrays are not of the same length and if the caller has
    ///       less than (`AtomCost` * array.length) eth balance. msg.value can be greater than `AtomCost` * array.length.
    ///       This function will revert if any of the atoms do not exist or if any ids are triple vaults.
    function batchCreateTriple(
        uint256[] calldata subjectIds,
        uint256[] calldata predicateIds,
        uint256[] calldata objectIds
    ) external payable nonReentrant whenNotPaused returns (uint256[] memory ids) {
        // assert arrays are of the same length
        if (subjectIds.length != predicateIds.length || subjectIds.length != objectIds.length) {
            revert Errors.MultiVault_ArraysNotSameLength();
        }

        // cache
        uint256 length = subjectIds.length;
        uint256 valuePerTriple = msg.value / length;
        uint256 tripleCost = getTripleCost();

        if (msg.value < tripleCost * length) {
            revert Errors.MultiVault_InsufficientBalance();
        }

        uint256 protocolDepositFeeTotal;
        ids = new uint256[](length);

        // create triples
        for (uint256 i = 0; i < length; i++) {
            // cache
            uint256 subjectId = subjectIds[i];
            uint256 predicateId = predicateIds[i];
            uint256 objectId = objectIds[i];

            (ids[i], protocolDepositFeeTotal) =
                _createSingleTriple(subjectId, predicateId, objectId, valuePerTriple, tripleCost);
            protocolDepositFeeTotal += protocolDepositFeeTotal;
        }

        // transfer fees to protocol vault
        (bool success,) = payable(generalConfig.protocolVault).call{
            value: protocolDepositFeeTotal + tripleConfig.tripleCreationFee * length
        }("");
        if (!success) revert Errors.MultiVault_TransferFailed();
    }

    function _createSingleTriple(
        uint256 subjectId,
        uint256 predicateId,
        uint256 objectId,
        uint256 valuePerTriple,
        uint256 tripleCost
    ) internal returns (uint256 id, uint256 protocolDepositFee) {
        // assert atoms exist, if not, revert
        if (subjectId == 0) revert Errors.MultiVault_AtomDoesNotExist();
        if (predicateId == 0) revert Errors.MultiVault_AtomDoesNotExist();
        if (objectId == 0) revert Errors.MultiVault_AtomDoesNotExist();

        // assert that each id is not a triple vault id
        if (isTripleId(subjectId)) revert Errors.MultiVault_VaultIsTriple();
        if (isTripleId(predicateId)) revert Errors.MultiVault_VaultIsTriple();
        if (isTripleId(objectId)) revert Errors.MultiVault_VaultIsTriple();

        // check if triple already exists
        bytes32 _hash = tripleHashFromAtoms(subjectId, predicateId, objectId);
        if (TriplesByHash[_hash] != 0)
            revert Errors.MultiVault_TripleExists(subjectId, predicateId, objectId);

        uint256 userDeposit = valuePerTriple - tripleCost;

        // create a new positive triple vault
        id = _createVault();

        protocolDepositFee = protocolFeeAmount(userDeposit, id);

        // map the resultant triple hash to the new vault ID of the triple
        TriplesByHash[_hash] = id;

        // map the triple's vault ID to the underlying atom vault IDs
        triples[id] = [subjectId, predicateId, objectId];

        // set this new triple's vault ID as true in the IsTriple mapping as well as its counter
        isTriple[id] = true;

        // give the user shares in the vault
        _depositOnVaultCreation(
            id,
            msg.sender, // receiver
            userDeposit - protocolDepositFee
        );

        emit TripleCreated(msg.sender, subjectId, predicateId, objectId, id);
    }

    /* -------------------------- */
    /*    Deposit/Redeem Atom     */
    /* -------------------------- */

    /// @notice deposit eth into an atom vault and grant ownership of 'shares' to 'reciever'
    /// *payable msg.value amount of eth to deposit
    /// @param receiver the address to receiver the shares
    /// @param id the vault ID of the atom
    /// @return shares the amount of shares minted
    /// NOTE: this function will revert if the minimum deposit amount of eth is not met and
    ///       if the vault ID does not exist/is not an atom.
    function depositAtom(address receiver, uint256 id)
        external
        payable
        nonReentrant
        whenNotPaused
        returns (uint256 shares)
    {
        if (msg.value < generalConfig.minDeposit) {
            revert Errors.MultiVault_MinimumDeposit();
        }

        if (previewDeposit(msg.value, id) == 0) {
            revert Errors.MultiVault_DepositOrWithdrawZeroShares();
        }

        if (id == 0 || id > count) {
            revert Errors.MultiVault_VaultDoesNotExist();
        }

        if (isTripleId(id)) {
            revert Errors.MultiVault_VaultNotAtom();
        }

        /*
            deposit eth into the vault, returning the amount of vault
            shares given to the receiver and protocol fees
        */
        uint256 protocolFees;
        (shares, protocolFees) = _depositIntoVault(id, receiver, msg.value);

        // transfer protocol fees to protocol vault
        (bool success,) = payable(generalConfig.protocolVault).call{value: protocolFees}("");
        if (!success) revert Errors.MultiVault_TransferFailed();
    }

    /// @notice redeem assets from an atom vault
    /// @param shares the amount of shares to redeem
    /// @param receiver the address to receiver the assets
    /// @param id the vault ID of the atom
    /// @return assets the amount of assets/eth withdrawn
    function redeemAtom(uint256 shares, address receiver, uint256 id)
        external
        nonReentrant
        whenNotPaused
        returns (uint256 assets)
    {
        if (shares == 0) {
            revert Errors.MultiVault_DepositOrWithdrawZeroShares();
        }

        if (id == 0 || id > count) {
            revert Errors.MultiVault_VaultDoesNotExist();
        }

        if (vaults[id].balanceOf[msg.sender] < shares) {
            revert Errors.MultiVault_InsufficientSharesInVault();
        }

        /*
            withdraw shares from vault, returning the amount of
            assets to be transferred to the receiver
        */
        assets = _redeem(id, msg.sender, shares);

        // transfer eth to receiver factoring in fees/equity
        (bool success,) = payable(receiver).call{value: assets}("");
        if (!success) revert Errors.MultiVault_TransferFailed();
    }

    /* -------------------------- */
    /*   Deposit/Redeem Triple    */
    /* -------------------------- */

    /// @notice deposits assets of underlying tokens into a triple vault and grants ownership of 'shares' to 'reciever'
    /// *payable msg.value amount of eth to deposit
    /// @param receiver the address to receiver the shares
    /// @param id the vault ID of the triple
    /// @return shares the amount of shares minted
    /// NOTE: this function will revert if the minimum deposit amount of eth is not met and
    ///       if the vault ID does not exist/is not a triple.
    function depositTriple(address receiver, uint256 id)
        external
        payable
        nonReentrant
        whenNotPaused
        returns (uint256 shares)
    {
        if ((shares = previewDeposit(msg.value, id)) == 0) {
            revert Errors.MultiVault_DepositOrWithdrawZeroShares();
        }

        if (msg.value < generalConfig.minDeposit) {
            revert Errors.MultiVault_MinimumDeposit();
        }

        if (!isTripleId(id)) {
            revert Errors.MultiVault_VaultNotTriple();
        }

        if (hasCounterStake(id, receiver)) {
            revert Errors.MultiVault_HasCounterStake();
        }

        /*
            deposit eth into the vault, returning the amount of vault
            shares given to the receiver and protocol fees
        */
        uint256 protocolFees;
        (, protocolFees) = _depositIntoVault(id, receiver, msg.value);

        // transfer protocol amount to protocol vault
        (bool success,) = payable(generalConfig.protocolVault).call{value: protocolFees}("");
        if (!success) revert Errors.MultiVault_TransferFailed();

        // transfer eth from sender to the MultiVault
        uint256 userDeposit = msg.value - protocolFees;

        // distribute atom equity for all 3 atoms that underlie the triple
        uint256 _atomDepositFractionAmount = atomDepositFractionAmount(userDeposit, id);
        _depositAtomFraction(id, receiver, _atomDepositFractionAmount);
    }

    /// @notice redeems 'shares' number of shares from the triple vault and send 'assets' eth
    ///         from the multiVault to 'reciever' factoring in exit fees
    /// @param shares the amount of shares to redeem
    /// @param receiver the address to receiver the assets
    /// @param id the vault ID of the triple
    /// @return assets the amount of assets/eth withdrawn
    function redeemTriple(uint256 shares, address receiver, uint256 id)
        external
        nonReentrant
        whenNotPaused
        returns (uint256 assets)
    {
        if (shares == 0) {
            revert Errors.MultiVault_DepositOrWithdrawZeroShares();
        }

        if (!isTripleId(id)) {
            revert Errors.MultiVault_VaultNotTriple();
        }

        if (vaults[id].balanceOf[msg.sender] < shares) {
            revert Errors.MultiVault_InsufficientSharesInVault();
        }

        /*
            withdraw shares from vault, returning the amount of
            assets to be transferred to the receiver
        */
        assets = _redeem(id, msg.sender, shares);

        // transfer eth to receiver factoring in fees/equity
        (bool success,) = payable(receiver).call{value: assets}("");
        if (!success) revert Errors.MultiVault_TransferFailed();
    }

    /* -------------------------- */
    /*     Emergency Methods      */
    /* -------------------------- */

    /// @notice redeem assets from an atom vault without charging any fees (used in emergency
    ///         situations only, when the contract is paused)
    /// @param shares the amount of shares to redeem
    /// @param receiver the address to receiver the assets
    /// @param id the vault ID of the atom
    /// @return assets the amount of assets/eth withdrawn
    function emergencyRedeemAtom(uint256 shares, address receiver, uint256 id)
        external
        nonReentrant
        whenPaused
        returns (uint256 assets)
    {
        if (shares == 0) {
            revert Errors.MultiVault_DepositOrWithdrawZeroShares();
        }

        if (id == 0 || id > count) {
            revert Errors.MultiVault_VaultDoesNotExist();
        }

        if (vaults[id].balanceOf[msg.sender] < shares) {
            revert Errors.MultiVault_InsufficientSharesInVault();
        }

        /*
            withdraw shares from vault, returning the amount of
            assets to be transferred to the receiver
        */
        assets = _emergencyRedeem(id, msg.sender, shares);

        // transfer eth to receiver factoring in fees/equity
        (bool success,) = payable(receiver).call{value: assets}("");
        if (!success) revert Errors.MultiVault_TransferFailed();
    }

    /// @notice redeems 'shares' number of shares from the triple vault and send 'assets' eth
    ///         from the multiVault to 'reciever' without charging any fees (used in emergency
    ///         situations only, when the contract is paused)
    /// @param shares the amount of shares to redeem
    /// @param receiver the address to receiver the assets
    /// @param id the vault ID of the triple
    /// @return assets the amount of assets/eth withdrawn
    function emergencyRedeemTriple(uint256 shares, address receiver, uint256 id)
        external
        nonReentrant
        whenPaused
        returns (uint256 assets)
    {
        if (shares == 0) {
            revert Errors.MultiVault_DepositOrWithdrawZeroShares();
        }

        if (!isTripleId(id)) {
            revert Errors.MultiVault_VaultNotTriple();
        }

        if (vaults[id].balanceOf[msg.sender] < shares) {
            revert Errors.MultiVault_InsufficientSharesInVault();
        }

        /*
            withdraw shares from vault, returning the amount of
            assets to be transferred to the receiver
        */
        assets = _emergencyRedeem(id, msg.sender, shares);

        // transfer eth to receiver factoring in fees/equity
        (bool success,) = payable(receiver).call{value: assets}("");
        if (!success) revert Errors.MultiVault_TransferFailed();
    }

    /* =================================================== */
    /*                 INTERNAL METHODS                    */
    /* =================================================== */

    /// @dev _depositAtomFraction - divides amount across the three atoms composing the triple and issues the receiver shares
    /// NOTE: assumes funds have already been transferred to this contract.
    function _depositAtomFraction(uint256 id, address receiver, uint256 amount) internal {
        // load atom IDs
        uint256[3] memory atomsIds;
        (atomsIds[0], atomsIds[1], atomsIds[2]) = getTripleAtoms(id);

        // floor div, so perAtom is slightly less than 1/3 of total input amount
        uint256 perAtom = amount / 3;

        // distribute proportional equity to each atom
        for (uint8 i = 0; i < 3; i++) {
            (uint256 shares,) = _depositIntoVault(atomsIds[i], receiver, perAtom);
            tripleAtomShares[id][atomsIds[i]][receiver] += shares;
        }
    }

    /// @dev deposit assets into a vault
    /// change the vault's total assets, total shares and balanceOf mappings to reflect the deposit
    /// @return sharesForReceiver the amount of shares minted for the receiver
    /// @return protocolFees the amount of fees charged on deposit by the protocol
    function _depositIntoVault(uint256 id, address receiver, uint256 assets)
        internal
        returns (uint256 sharesForReceiver, uint256 protocolFees)
    {
        protocolFees = protocolFeeAmount(assets, id);

        if (vaults[id].totalShares == generalConfig.minShare) {
            sharesForReceiver = assets - protocolFees; // shares owed to receiver
        } else {
            sharesForReceiver = previewDeposit(assets, id); // shares owed to receiver
        }

        // changes in vault's total assets
        uint256 totalAssetsDelta = assets - atomDepositFractionAmount(assets, id) - protocolFees;

        if (totalAssetsDelta <= 0) {
            revert Errors.MultiVault_InsufficientDepositAmountToCoverFees();
        }

        // changes in vault's total shares
        uint256 totalSharesDelta = sharesForReceiver;

        // set vault totals (assets and shares)
        _setVaultTotals(id, vaults[id].totalAssets + totalAssetsDelta, vaults[id].totalShares + totalSharesDelta);

        // mint `sharesOwed` shares to sender factoring in fees
        _mint(receiver, id, sharesForReceiver);

        emit Deposit(msg.sender, receiver, vaults[id].balanceOf[receiver], assets, sharesForReceiver, id);
    }

    /// @dev deposit assets into a vault upon creation
    /// change the vault's total assets, total shares and balanceOf mappings to reflect the deposit
    /// Additionally, initializes a counter vault with ghost shares.
    function _depositOnVaultCreation(uint256 id, address receiver, uint256 assets) internal {
        bool isAtomWallet = receiver == computeAtomWalletAddr(id);

        // ghost shares minted to the zero address upon vault creation
        uint256 sharesForZeroAddress = generalConfig.minShare;

        uint256 assetsForZeroAddressInCounterVault = generalConfig.minShare;

        uint256 sharesForReceiver = assets;

        // changes in vault's total assets
        uint256 totalAssetsDelta = assets;

        // changes in vault's total shares
        uint256 totalSharesDelta = isAtomWallet ? sharesForReceiver : sharesForReceiver + sharesForZeroAddress;

        if (sharesForReceiver < 0 || totalAssetsDelta < 0) {
            revert Errors.MultiVault_InsufficientDepositAmountToCoverFees();
        }

        // set vault totals for the vault
        _setVaultTotals(id, vaults[id].totalAssets + totalAssetsDelta, vaults[id].totalShares + totalSharesDelta);

        // mint `sharesOwed` shares to sender factoring in fees
        _mint(receiver, id, sharesForReceiver);

        // mint `sharesForZeroAddress` shares to zero address to initialize the vault
        if (!isAtomWallet) {
            _mint(address(0), id, sharesForZeroAddress);
        }

        /*
         * Initialize the counter triple vault with ghost shares if id is a positive triple vault
         */
        if (isTripleId(id)) {
            uint256 counterVaultId = getCounterIdFromTriple(id);

            // set vault totals
            _setVaultTotals(
                counterVaultId,
                vaults[counterVaultId].totalAssets + assetsForZeroAddressInCounterVault,
                vaults[counterVaultId].totalShares + sharesForZeroAddress
            );

            // mint `sharesForZeroAddress` shares to zero address to initialize the vault
            _mint(address(0), counterVaultId, sharesForZeroAddress);
        }

        emit Deposit(msg.sender, receiver, vaults[id].balanceOf[receiver], assets, totalSharesDelta, id);
    }

    /// @dev redeem shares out of a given vault
    /// change the vault's total assets, total shares and balanceOf mappings to reflect the withdrawal
    /// @return assetsForReceiver the amount of assets/eth to be transferred to the receiver
    function _redeem(uint256 id, address owner, uint256 shares) internal returns (uint256 assetsForReceiver) {
        uint256 remainingShares = vaults[id].totalShares - shares;
        if (remainingShares < generalConfig.minShare) {
            revert Errors.MultiVault_InsufficientRemainingSharesInVault(remainingShares);
        }
        uint256 exitFees;

        /*
         * if the withdraw amount results in a zero share balance for
         * the associated vault, no exit fee is charged to avoid
         * unaccounted for eth balances
         */
        if (remainingShares == generalConfig.minShare) {
            exitFees = 0;
            assetsForReceiver = convertToAssets(shares, id);
        } else {
            (assetsForReceiver, exitFees) = previewRedeem(shares, id);
        }

        // changes in vault's total shares
        uint256 totalSharesDelta = shares;

        // changes in vault's total assets
        uint256 totalAssetsDelta = assetsForReceiver;

        // set vault totals (assets and shares)
        _setVaultTotals(id, vaults[id].totalAssets - totalAssetsDelta, vaults[id].totalShares - totalSharesDelta);

        // burn shares, then transfer assets to receiver
        _burn(owner, id, shares);

        emit Withdraw(msg.sender, owner, vaults[id].balanceOf[owner], assetsForReceiver, shares, exitFees, id);
    }

    /// @dev redeem shares out of a given vault without charging any fees (used in emergency
    ///         situations only, when the contract is paused)
    /// change the vault's total assets, total shares and balanceOf mappings to reflect the withdrawal
    /// @return assetsForReceiver the amount of assets/eth to be transferred to the receiver
    function _emergencyRedeem(uint256 id, address owner, uint256 shares) internal returns (uint256 assetsForReceiver) {
        uint256 remainingShares = vaults[id].totalShares - shares;
        if (remainingShares < generalConfig.minShare) {
            revert Errors.MultiVault_InsufficientRemainingSharesInVault(remainingShares);
        }

        assetsForReceiver = convertToAssets(shares, id);

        // changes in vault's total shares
        uint256 totalSharesDelta = shares;

        // changes in vault's total assets
        uint256 totalAssetsDelta = assetsForReceiver;

        // set vault totals (assets and shares)
        _setVaultTotals(id, vaults[id].totalAssets - totalAssetsDelta, vaults[id].totalShares - totalSharesDelta);

        // burn `shares` shares from sender
        _burn(owner, id, shares);

        emit Withdraw(msg.sender, owner, vaults[id].balanceOf[owner], assetsForReceiver, shares, 0, id);
    }

    /// @dev mint vault shares of vault ID `id` to address `to`
    function _mint(address to, uint256 id, uint256 amount) internal {
        vaults[id].balanceOf[to] += amount;
    }

    /// @dev burn vault shares of vault ID `id` from address `from`
    function _burn(address from, uint256 id, uint256 amount) internal {
        if (from == address(0)) revert Errors.MultiVault_BurnFromZeroAddress();

        uint256 fromBalance = vaults[id].balanceOf[from];
        if (fromBalance < amount) {
            revert Errors.MultiVault_BurnInsufficientBalance();
        }

        // TO-DO consider upgrading to solc v0.8.22 and remove unchecked
        unchecked {
            vaults[id].balanceOf[from] = fromBalance - amount;
        }
    }

    /// @dev set total assets and shares for a vault
    function _setVaultTotals(uint256 _id, uint256 _totalAssets, uint256 _totalShares) internal {
        vaults[_id].totalAssets = _totalAssets;
        vaults[_id].totalShares = _totalShares;
    }

    /// @dev internal method for vault creation
    function _createVault() internal returns (uint256 id) {
        id = ++count;
    }

    /* =================================================== */
    /*               RESTRICTED FUNCTIONS                  */
    /* =================================================== */

    /// @dev set admin
    /// @param _admin address of the new admin
    function setAdmin(address _admin) external onlyAdmin {
        generalConfig.admin = _admin;
    }

    /// @dev pause the pausable contract methods
    function pause() external onlyAdmin {
        _pause();
    }

    /// @dev unpause the pausable contract methods
    function unpause() external onlyAdmin {
        _unpause();
    }

    /// @dev set protocol vault
    /// @param _protocolVault address of the new protocol vault
    function setProtocolVault(address _protocolVault) external onlyAdmin {
        generalConfig.protocolVault = _protocolVault;
    }

    /// @dev sets the denominator used for calculating percentages
    /// @param _feeDenominator new denominator used to calculate fees
    function setFeeDenominator(uint256 _feeDenominator) external onlyAdmin {
        generalConfig.feeDenominator = _feeDenominator;
    }

    /// @dev sets entry fees for the specified vault (id=0 sets the default fees for all vaults)
    ///      id = 0 changes the default entry fee, id = n changes fees for vault n specifically
    /// @param _id vault id to set entry fee for
    /// @param _entryFee entry fee to set
    function setEntryFee(uint256 _id, uint256 _entryFee) external onlyAdmin {
        if (_entryFee > 10 ** 4) revert Errors.MultiVault_InvalidFeeSet();
        vaultFees[_id].entryFee = _entryFee;
    }

    /// @dev sets exit fees for the specified vault (id=0 sets the default fees for all vaults)
    ///      id = 0 changes the default exit fee, id = n changes fees for vault n specifically
    /// @dev admin cannot set the exit fee to be greater than 10%, to avoid being able to prevent
    ///      users from withdrawing their assets
    /// @param _id vault id to set exit fee for
    /// @param _exitFee exit fee to set
    function setExitFee(uint256 _id, uint256 _exitFee) external onlyAdmin {
        if (_exitFee > 10 ** 3) revert Errors.MultiVault_InvalidExitFee();
        vaultFees[_id].exitFee = _exitFee;
    }

    /// @dev sets protocol fees for the specified vault (id=0 sets the default fees for all vaults)
    ///      id = 0 changes the default protocol fee, id = n changes fees for vault n specifically
    /// @param _id vault id to set protocol fee for
    /// @param _protocolFee protocol fee to set
    function setProtocolFee(uint256 _id, uint256 _protocolFee) external onlyAdmin {
        if (_protocolFee > 10 ** 4) revert Errors.MultiVault_InvalidFeeSet();
        vaultFees[_id].protocolFee = _protocolFee;
    }

    /// @dev sets the atom share lock fee
    /// @param _atomShareLockFee new atom share lock fee
    function setAtomShareLockFee(uint256 _atomShareLockFee) external onlyAdmin {
        atomConfig.atomShareLockFee = _atomShareLockFee;
    }

    /// @dev sets the atom creation fee
    /// @param _atomCreationFee new atom creation fee
    function setAtomCreationFee(uint256 _atomCreationFee) external onlyAdmin {
        atomConfig.atomCreationFee = _atomCreationFee;
    }

    /// @dev sets fee charged in wei when creating a triple to protocol vault
    /// @param _tripleCreationFee new fee in wei
    function setTripleCreationFee(uint256 _tripleCreationFee) external onlyAdmin {
        tripleConfig.tripleCreationFee = _tripleCreationFee;
    }

    /// @dev sets the atom equity fee percentage (number to be divided by `feeDenominator`)
    /// @param _atomDepositFractionForTriple new atom equity fee percentage
    function setAtomDepositFraction(uint256 _atomDepositFractionForTriple) external onlyAdmin {
        tripleConfig.atomDepositFractionForTriple = _atomDepositFractionForTriple;
    }

    /// @dev sets the minimum deposit amount for atoms and triples
    /// @param _minDeposit new minimum deposit amount
    function setMinDeposit(uint256 _minDeposit) external onlyAdmin {
        generalConfig.minDeposit = _minDeposit;
    }

    /// @dev sets the minimum share amount for atoms and triples
    /// @param _minShare new minimum share amount
    function setMinShare(uint256 _minShare) external onlyAdmin {
        generalConfig.minShare = _minShare;
    }

    /* =================================================== */
    /*                    MODIFIERS                        */
    /* =================================================== */

    modifier onlyAdmin() {
        if (msg.sender != generalConfig.admin) {
            revert Errors.MultiVault_AdminOnly();
        }

        _;
    }

    /* =================================================== */
    /*                     FALLBACK                        */
    /* =================================================== */

    receive() external payable {}
}<|MERGE_RESOLUTION|>--- conflicted
+++ resolved
@@ -173,13 +173,8 @@
     /// @param id vault id
     /// @return feeAmount amount of assets that would be charged by vault for atom equity on entry
     /// NOTE: only applies to triple vaults
-<<<<<<< HEAD
-    function atomEquityFeeAmount(uint256 assets, uint256 id) public view returns (uint256 feeAmount) {
+    function atomDepositFractionAmount(uint256 assets, uint256 id) public view returns (uint256 feeAmount) {
         feeAmount = isTripleId(id) ? feeOnRaw(assets, tripleConfig.atomEquityFeeForTriple) : 0;
-=======
-    function atomDepositFractionAmount(uint256 assets, uint256 id) public view returns (uint256 feeAmount) {
-        feeAmount = assertTriple(id) ? feeOnRaw(assets, tripleConfig.atomDepositFractionForTriple) : 0;
->>>>>>> c1a2e509
     }
 
     /* -------------------------- */

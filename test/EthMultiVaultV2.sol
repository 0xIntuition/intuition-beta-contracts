// SPDX-License-Identifier: MIT
pragma solidity ^0.8.18;

import {IEthMultiVault} from "src/interfaces/IEthMultiVault.sol";
import {AtomWallet} from "src/AtomWallet.sol";
import {Initializable} from "@openzeppelin/contracts-upgradeable/proxy/utils/Initializable.sol";
import {SafeTransferLib} from "solady/utils/SafeTransferLib.sol";
import {FixedPointMathLib} from "solady/utils/FixedPointMathLib.sol";
import {LibZip} from "solady/utils/LibZip.sol";
import {ReentrancyGuardUpgradeable} from "@openzeppelin/contracts-upgradeable/security/ReentrancyGuardUpgradeable.sol";
import {PausableUpgradeable} from "@openzeppelin/contracts-upgradeable/security/PausableUpgradeable.sol";
import {SafeCastLib} from "solmate/utils/SafeCastLib.sol";
import {IPermit2} from "src/interfaces/IPermit2.sol";
import {IEntryPoint} from "account-abstraction/contracts/interfaces/IEntryPoint.sol";
import {Types} from "src/libraries/Types.sol";
import {Errors} from "src/libraries/Errors.sol";

/**
 * @title  EthMultiVaultV2
 * @author 0xIntuition
 * @notice V2 test version of the original EthMultiVault contract, used for testing upgradeability features
 */
contract EthMultiVaultV2 is IEthMultiVault, Initializable, ReentrancyGuardUpgradeable, PausableUpgradeable {
    using FixedPointMathLib for uint256;
    using LibZip for bytes;

    /* =================================================== */
    /*                  STATE VARIABLES                    */
    /* =================================================== */

    GeneralConfig public generalConfig;
    AtomConfig public atomConfig;
    TripleConfig public tripleConfig;
    WalletConfig public walletConfig;

    /// @notice ID of the last vault to be created
    uint256 public count;

    struct VaultState {
        uint256 totalAssets;
        uint256 totalShares;
        // address -> balanceOf, amount of shares an account has in a vault
        mapping(address => uint256) balanceOf;
    }

    struct VaultFees {
        // entry fee for vault 0 is considered the default entry fee
        uint256 entryFee;
        // exit fee for each vault, exit fee for vault 0 is considered the default exit fee
        uint256 exitFee;
        // protocol fee for each vault, protocol fee for vault 0 is considered the default protocol fee
        uint256 protocolFee;
    }

    mapping(uint256 => VaultState) public vaults;
    mapping(uint256 => VaultFees) public vaultFees;

    /// @notice RDF (Resource Description Framework)
    // mapping of vault ID to atom data
    // Vault ID -> Atom Data
    mapping(uint256 => bytes) public atoms;

    // mapping of atom hash to atom vault ID
    // Hash -> Atom ID
    mapping(bytes32 => uint256) public AtomsByHash;

    // mapping of triple vault ID to the underlying atom IDs that make up the triple
    // Triple ID -> VaultIDs of atoms that make up the triple
    mapping(uint256 => uint256[3]) public triples;

    // mapping of triple hash to triple vault ID
    // Hash -> Triple ID
    mapping(bytes32 => uint256) public TriplesByHash;

    // mapping of triple vault IDs to determine whether a vault is a triple or not
    // Vault ID -> (Is Triple)
    mapping(uint256 => bool) public isTriple;

    /// @notice Atom Equity Tracking
    /// used to enable atom shares earned from triple deposits to be redeemed proportionally
    /// to the triple shares that earned them upon redemption/withdraw
    /// Triple ID -> Atom ID -> Account Address -> Atom Share Balance
    mapping(uint256 => mapping(uint256 => mapping(address => uint256))) public tripleAtomShares;

    /// @notice test variable to test the upgradeability of the contract
    /// @dev this variable has also been added here to demonstrate how to properly extend the storage layout of the contract
    bytes32 public VERSION = "V2";

    /* =================================================== */
    /*                    INITIALIZER                      */
    /* =================================================== */

    /// @dev Initializes the MultiVault contract
    function init(
        GeneralConfig memory _generalConfig,
        AtomConfig memory _atomConfig,
        TripleConfig memory _tripleConfig,
        WalletConfig memory _walletConfig
    ) external initializer {
        __ReentrancyGuard_init();
        __Pausable_init();

        if (generalConfig.admin != address(0)) {
            revert Errors.MultiVault_AlreadyInitialized();
        }
        generalConfig = _generalConfig;
        atomConfig = _atomConfig;
        tripleConfig = _tripleConfig;
        walletConfig = _walletConfig;
    }

    /* =================================================== */
    /*                       VIEWS                         */
    /* =================================================== */

    /* -------------------------- */
    /*         Fee Helpers        */
    /* -------------------------- */

    function getAtomCost() public view returns (uint256 atomCost) {
        atomCost = atomConfig.atomCreationFee // paid to protocol
            + atomConfig.atomShareLockFee // for purchasing shares for atom wallet
            + generalConfig.minShare; // for purchasing ghost shares
    }

    function getTripleCost() public view returns (uint256 tripleCost) {
        tripleCost = tripleConfig.tripleCreationFee // paid to protocol
            + generalConfig.minShare * 2; // for purchasing ghost shares for the positive and counter triple vaults
    }

    /// @notice calculates fee on raw amount
    /// @param amount amount of assets to calculate fee on
    /// @param fee fee in %
    /// @return amount of assets that would be charged as fee
    function feeOnRaw(uint256 amount, uint256 fee) internal view returns (uint256) {
        return amount.mulDivUp(fee, generalConfig.feeDenominator);
    }

    ///
    /// @notice returns amount of assets that would be charged for the entry fee given an amount of 'assets' provided
    /// @param assets amount of assets to calculate fee on
    /// @param id vault id to get corresponding fees for
    /// @return feeAmount amount of assets that would be charged for the entry fee
    /// NOTE: if the vault being deposited on has a vault total shares of 0, the entry fee is not applied
    function entryFeeAmount(uint256 assets, uint256 id) public view returns (uint256 feeAmount) {
        feeAmount = feeOnRaw(assets, vaultFees[id].entryFee == 0 ? vaultFees[0].entryFee : vaultFees[id].entryFee);
    }

    /// @notice returns amount of assets that would be charged for the exit fee given an amount of 'assets' provided
    /// @param assets amount of assets to calculate fee on
    /// @param id vault id to get corresponding fees for
    /// @return feeAmount amount of assets that would be charged for the exit fee
    /// NOTE: if the vault  being redeemed from given the shares to redeem results in a total shares after of 0,
    ///       the exit fee is not applied
    function exitFeeAmount(uint256 assets, uint256 id) public view returns (uint256 feeAmount) {
        feeAmount = feeOnRaw(assets, vaultFees[id].exitFee == 0 ? vaultFees[0].exitFee : vaultFees[id].exitFee);
    }

    /// @notice returns amount of assets that would be charged by a vault on protocol fee given amount of 'assets'
    ///         provided
    /// @param assets amount of assets to calculate fee on
    /// @param id vault id to get corresponding fees for
    /// @return feeAmount amount of assets that would be charged by vault on protocol fee
    /// NOTE: on deposit
    function protocolFeeAmount(uint256 assets, uint256 id) public view returns (uint256 feeAmount) {
        feeAmount =
            feeOnRaw(assets, vaultFees[id].protocolFee == 0 ? vaultFees[0].protocolFee : vaultFees[id].protocolFee);
    }

    /// @notice returns amount of assets that would be charged by vault for atom equity on entry given amount
    ///         of 'assets' provided
    /// @param assets amount of assets to calculate fee on
    /// @param id vault id
    /// @return feeAmount amount of assets that would be charged by vault for atom equity on entry
    /// NOTE: only applies to triple vaults
    function atomEquityFeeAmount(uint256 assets, uint256 id) public view returns (uint256 feeAmount) {
        feeAmount = assertTriple(id) ? feeOnRaw(assets, tripleConfig.atomEquityFeeForTriple) : 0;
    }

    /* -------------------------- */
    /*     Accounting Helpers     */
    /* -------------------------- */

    /// @notice returns amount of shares that would be exchanged by vault given amount of 'assets' provided
    /// @param assets amount of assets to calculate shares on
    /// @param id vault id to get corresponding shares for
    /// @return shares amount of shares that would be exchanged by vault given amount of 'assets' provided
    function convertToShares(uint256 assets, uint256 id) public view returns (uint256 shares) {
        uint256 supply = vaults[id].totalShares;
        shares = supply == 0 ? assets : assets.mulDiv(supply, vaults[id].totalAssets);
    }

    /// @notice returns amount of assets that would be exchanged by vault given amount of 'shares' provided
    /// @param shares amount of shares to calculate assets on
    /// @param id vault id to get corresponding assets for
    /// @return assets amount of assets that would be exchanged by vault given amount of 'shares' provided
    function convertToAssets(uint256 shares, uint256 id) public view returns (uint256 assets) {
        uint256 supply = vaults[id].totalShares;
        assets = supply == 0 ? shares : shares.mulDiv(vaults[id].totalAssets, supply);
    }

    function currentSharePrice(uint256 id) external view returns (uint256 price) {
        price = vaults[id].totalShares == 0 ? 0 : (vaults[id].totalAssets * 1e18) / vaults[id].totalShares;
    }

    /// @notice simulates the effects of the deposited amount of 'assets' and returns the estimated
    ///         amount of shares that would be minted from the deposit of `assets`
    /// @param assets amount of assets to calculate shares on
    /// @param id vault id to get corresponding shares for
    /// @return shares amount of shares that would be minted from the deposit of `assets`
    /// NOTE: this function pessimistically estimates the amount of shares that would be minted from the
    ///       input amount of assets so if the vault is empty before the deposit the caller receives more
    ///       shares than returned by this function, reference internal _depositIntoVault logic for details
    function previewDeposit(uint256 assets, uint256 id) public view returns (uint256 shares) {
        uint256 totalFees = entryFeeAmount(assets, id) + atomEquityFeeAmount(assets, id) + protocolFeeAmount(assets, id);

        if (assets < totalFees) {
            revert Errors.MultiVault_InsufficientDepositAmountToCoverFees();
        }

        uint256 totalAssetsDelta = assets - totalFees;
        shares = convertToShares(totalAssetsDelta, id);
    }

    /// @notice simulates the effects of the redemption of `shares` and returns the estimated
    ///         amount of assets estimated to be returned to the receiver of the redeem
    /// @param shares amount of shares to calculate assets on
    /// @param id vault id to get corresponding assets for
    /// @return assets amount of assets estimated to be returned to the receiver
    /// NOTE: this function pessimistically estimates the amount of assets that would be returned to the
    ///       receiver so in the case that the vault is empty after the redeem the receiver will receive
    ///       more assets than what is returned by this function, reference internal _redeem logic for details
    function previewRedeem(uint256 shares, uint256 id) public view returns (uint256 assets, uint256 exitFees) {
        assets = convertToAssets(shares, id);
        exitFees = exitFeeAmount(assets, id);
        assets -= exitFees;
    }

    /// @notice returns max amount of shares that can be redeemed from the 'owner' balance through a redeem call
    /// @param owner address of the account to get max redeemable shares for
    /// @param id vault id to get corresponding shares for
    /// @return shares amount of shares that can be redeemed from the 'owner' balance through a redeem call
    function maxRedeem(address owner, uint256 id) external view returns (uint256 shares) {
        return vaults[id].balanceOf[owner];
    }

    /* -------------------------- */
    /*       Triple Helpers       */
    /* -------------------------- */

    /// @notice returns the corresponding hash for the given RDF triple, given the atoms that make up the triple
<<<<<<< HEAD
    /// @param subjectId the subject atom's vault id
    /// @param predicateId the predicate atom's vault id
    /// @param objectId the object atom's vault id
    /// @return hash the corresponding hash for the given RDF triple based on the atom vault ids
    function tripleHashFromAtoms(
        uint256 subjectId,
        uint256 predicateId,
        uint256 objectId
    ) public pure returns (bytes32) {
        return keccak256(abi.encodePacked(subjectId, predicateId, objectId));
=======
    /// @param subject the subject atom
    /// @param predicate the predicate atom
    /// @param object the object atom
    /// @return hash the corresponding hash for the given RDF triple
    function tripleHashFromAtoms(bytes memory subject, bytes memory predicate, bytes memory object)
        public
        pure
        returns (bytes32)
    {
        return keccak256(abi.encodePacked(subject, predicate, object));
>>>>>>> 70918b38
    }

    /// @notice returns the corresponding hash for the given RDF triple, given the triple vault id
    /// @param id vault id of the triple
    /// @return hash the corresponding hash for the given RDF triple
    /// NOTE: only applies to triple vault IDs as input
    function tripleHash(uint256 id) public view returns (bytes32) {
        uint256[3] memory atomIds;
        (atomIds[0], atomIds[1], atomIds[2]) = getTripleAtoms(id);
        return keccak256(abi.encodePacked(atomIds[0], atomIds[1], atomIds[2]));
    }

    /// @notice returns whether the supplied vault id is a triple
    /// @param id vault id to check
    /// @return bool whether the supplied vault id is a triple
    function assertTriple(uint256 id) public view returns (bool) {
        return id > type(uint256).max / 2 ? isTriple[type(uint256).max - id] : isTriple[id];
    }

    /// @notice returns the atoms that make up a triple/counter-triple
    /// @param id vault id of the triple/counter-triple
    /// @return tuple(atomIds) the atoms that make up the triple/counter-triple
    /// NOTE: only applies to triple vault IDs as input
    function getTripleAtoms(uint256 id) public view returns (uint256, uint256, uint256) {
        uint256[3] memory atomIds = id > type(uint256).max / 2 ? triples[type(uint256).max - id] : triples[id];
        return (atomIds[0], atomIds[1], atomIds[2]);
    }

    /// @notice returns the counter id from the given triple id
    /// @param id vault id of the triple
    /// @return counterId the counter vault id from the given triple id
    /// NOTE: only applies to triple vault IDs as input
    function getCounterIdFromTriple(uint256 id) public pure returns (uint256) {
        return type(uint256).max - id;
    }

    /* -------------------------- */
    /*        Misc. Helpers       */
    /* -------------------------- */

    function getVaultBalance(uint256 vaultId, address user) external view returns (uint256) {
        return vaults[vaultId].balanceOf[user];
    }

    /// @dev hasCounterStake - returns whether the account has any shares in the vault counter to the id provided
    function hasCounterStake(uint256 id, address account) internal view returns (bool) {
        return vaults[type(uint256).max - id].balanceOf[account] > 0;
    }

    /// @notice returns the Atom Wallet address for the given atom data
    /// @param id vault id of the atom associated to the atom wallet
    /// @return atomWallet the address of the atom wallet
    /// NOTE: the create2 salt is based off of the vault ID
    function computeAtomWalletAddr(uint256 id) public view returns (address) {
        bytes memory code = type(AtomWallet).creationCode;
        bytes memory encodedArgs = abi.encode(IEntryPoint(walletConfig.entryPoint), walletConfig.atomWarden);
        bytes memory data = abi.encodePacked(code, encodedArgs);
        bytes32 salt = keccak256(abi.encode(address(this), id));
        bytes32 rawAddress = keccak256(abi.encodePacked(bytes1(0xff), address(this), salt, keccak256(data)));
        return address(bytes20(rawAddress << 96));
    }

    /* =================================================== */
    /*                MUTATIVE FUNCTIONS                   */
    /* =================================================== */

    /* -------------------------- */
    /*         Atom Wallet        */
    /* -------------------------- */

    /// @notice deploy a given atom wallet
    /// @param atomId vault id of atom
    /// @return atomWallet the address of the atom wallet
    /// NOTE: deploys an ERC4337 account (atom wallet)
    function deployAtomWallet(uint256 atomId) external whenNotPaused returns (address atomWallet) {
        // compute salt
        bytes32 salt = keccak256(abi.encode(address(this), atomId));
        // get creation code
        bytes memory code = type(AtomWallet).creationCode;
        // encode constructor arguments (IEntryPoint, address)
        bytes memory data =
            abi.encodePacked(code, abi.encode(IEntryPoint(walletConfig.entryPoint), walletConfig.atomWarden));
        // deploy atom wallet with create2
        // value sent in wei,
        // memory offset of `code` (after first 32 bytes where length is),
        // length of `code` (first 32 bytes of code),
        // salt
        assembly {
            atomWallet := create2(0, add(data, 0x20), mload(data), salt)
        }
        if (atomWallet == address(0)) {
            revert Errors.MultiVault_DeployAccountFailed();
        }
    }

    /* -------------------------- */
    /*         Create Atom        */
    /* -------------------------- */

    /// @notice create an atom and return its vault id
    /// @param atomUri atom data to create atom with
    /// @return id vault id of the atom
    /// NOTE: This function will revert if called by an address with less than `atomCost` eth balance.
    function createAtom(bytes calldata atomUri) external payable nonReentrant whenNotPaused returns (uint256 id) {
        uint256 atomCost = getAtomCost();

        if (msg.value < atomCost) {
            revert Errors.MultiVault_InsufficientBalance();
        }

        bytes32 _hash = keccak256(atomUri);
        if (AtomsByHash[_hash] != 0) {
            revert Errors.MultiVault_AtomExists(atomUri);
        }

        uint256 userDeposit = msg.value - atomCost;

        // create a new vault ID
        id = _createVault();

        uint256 protocolDepositFee = protocolFeeAmount(userDeposit, id);

        // give the user shares in the vault
        _depositOnVaultCreation(
            id,
            msg.sender, // receiver
            userDeposit - protocolDepositFee
        );

        // compute atom wallet address
        address atomWallet = computeAtomWalletAddr(id);

        // give the atom wallet shares in the vault
        _depositOnVaultCreation(
            id,
            atomWallet, // receiver
            atomConfig.atomShareLockFee
        );

        // transfer fees to protocol vault
        (bool success,) =
            payable(generalConfig.protocolVault).call{value: atomConfig.atomCreationFee + protocolDepositFee}("");
        if (!success) revert Errors.MultiVault_TransferFailed();

        // map the new vault ID to the atom data
        atoms[id] = atomUri;

        AtomsByHash[_hash] = id;

        emit AtomCreated(msg.sender, atomWallet, atomUri, id);
    }

    /// @notice create an atom and return its vault id
    /// @param atomUri atom data to create atom with
    /// @return id vault id of the atom
    /// NOTE: This function will revert if called by an address with less than `atomCost` eth balance.
    ///       Atom data sent to this function is expected to be compressed using the run-length encoding
    ///       implementation in solady's LibZip to save on calldata costs
    function createAtomCompressed(bytes calldata atomUri)
        external
        payable
        nonReentrant
        whenNotPaused
        returns (uint256 id)
    {
        uint256 atomCost = getAtomCost();

        if (msg.value < atomCost) {
            revert Errors.MultiVault_InsufficientBalance();
        }

        bytes32 _hash = keccak256(atomUri);
        if (AtomsByHash[_hash] != 0) {
            revert Errors.MultiVault_AtomExists(atomUri);
        }

        // decompress call data using LibZip
        bytes memory decompressedAtomData = atomUri.cdDecompress();

        uint256 userDeposit = msg.value - atomCost;

        // create a new vault ID
        id = _createVault();

        uint256 protocolDepositFee = protocolFeeAmount(userDeposit, id);

        // give the user shares in the vault
        _depositOnVaultCreation(
            id,
            msg.sender, // receiver
            userDeposit - protocolDepositFee
        );

        // compute atom wallet address
        address atomWallet = computeAtomWalletAddr(id);

        // give the atom wallet shares in the vault
        _depositOnVaultCreation(
            id,
            atomWallet, // receiver
            atomConfig.atomShareLockFee
        );

        // transfer fees to protocol vault
        (bool success,) =
            payable(generalConfig.protocolVault).call{value: atomConfig.atomCreationFee + protocolDepositFee}("");
        if (!success) revert Errors.MultiVault_TransferFailed();

        // map the new vault ID to the decompressed atom data
        atoms[id] = decompressedAtomData;

        AtomsByHash[_hash] = id;

        emit AtomCreated(msg.sender, atomWallet, atomUri, id);
    }

    /// @notice batch create atoms and return their vault ids
    /// @param atomUri atom data array to create atoms with
    /// @return ids vault ids array of the atoms
    /// NOTE: This function will revert if called by an address with less than `AtomCost` * atomUri.length eth balance
    ///       msg.value can be greater than `AtomCost` * atomUri.length.
    ///       Atom data sent to this function is expected to be compressed using the run-length encoding
    function batchCreateAtom(bytes[] calldata atomUri)
        external
        payable
        nonReentrant
        whenNotPaused
        returns (uint256[] memory ids)
    {
        // cache
        uint256 length = atomUri.length;
        uint256 valuePerAtom = msg.value / length;
        uint256 atomCost = getAtomCost();

        if (msg.value < atomCost * length) {
            revert Errors.MultiVault_InsufficientBalance();
        }

        uint256 protocolDepositFeeTotal;
        ids = new uint256[](length);

        // create atoms
        for (uint256 i = 0; i < length; i++) {
            bytes32 _hash = keccak256(atomUri[i]);
            if (AtomsByHash[_hash] != 0) {
                revert Errors.MultiVault_AtomExists(atomUri[i]);
            }

            uint256 userDeposit = valuePerAtom - atomCost;

            // create a new vault ID
            ids[i] = _createVault();

            uint256 protocolDepositFee = protocolFeeAmount(userDeposit, ids[i]);

            // give the user shares in the vault
            _depositOnVaultCreation(
                ids[i],
                msg.sender, // receiver
                userDeposit - protocolDepositFee
            );

            // compute atom wallet address
            address atomWallet = computeAtomWalletAddr(ids[i]);

            // give the atom wallet shares in the vault
            _depositOnVaultCreation(
                ids[i],
                atomWallet, // receiver
                atomConfig.atomShareLockFee
            );

            // add protocol deposit fees to total
            protocolDepositFeeTotal += protocolDepositFee;

            // map the new vault ID to the atom data
            atoms[ids[i]] = atomUri[i];

            AtomsByHash[_hash] = ids[i];

            emit AtomCreated(msg.sender, atomWallet, atomUri[i], ids[i]);
        }

        // transfer fees to protocol vault
        (bool success,) = payable(generalConfig.protocolVault).call{
            value: protocolDepositFeeTotal + atomConfig.atomCreationFee * length
        }("");
        if (!success) revert Errors.MultiVault_TransferFailed();
    }

    /// @notice batch create atoms and return their vault ids
    /// @param atomUri atom data array to create atoms with
    /// @return ids vault ids array of the atoms
    /// NOTE: This function will revert if called by an address with less than `AtomCost` * atomUri.length eth balance
    ///       msg.value can be greater than `AtomCost` * atomUri.length.
    ///       Atom data sent to this function is expected to be compressed using the run-length encoding
    ///       implementation in solady's LibZip to save on calldata costs
    function batchCreateAtomCompressed(bytes[] calldata atomUri)
        external
        payable
        nonReentrant
        whenNotPaused
        returns (uint256[] memory ids)
    {
        // cache
        uint256 length = atomUri.length;
        uint256 valuePerAtom = msg.value / length;
        uint256 atomCost = getAtomCost();

        if (msg.value < atomCost * length) {
            revert Errors.MultiVault_InsufficientBalance();
        }

        uint256 protocolDepositFeeTotal;
        ids = new uint256[](length);

        // create atoms
        for (uint256 i = 0; i < length; i++) {
            bytes32 _hash = keccak256(atomUri[i]);
            if (AtomsByHash[_hash] != 0) {
                revert Errors.MultiVault_AtomExists(atomUri[i]);
            }

            // decompress atom data using LibZip
            bytes memory decompressedAtomData = atomUri[i].cdDecompress();

            uint256 userDeposit = valuePerAtom - atomCost;

            // create a new vault ID
            ids[i] = _createVault();

            uint256 protocolDepositFee = protocolFeeAmount(userDeposit, ids[i]);

            // give the user shares in the vault
            _depositOnVaultCreation(
                ids[i],
                msg.sender, // receiver
                userDeposit - protocolDepositFee
            );

            // compute atom wallet address
            address atomWallet = computeAtomWalletAddr(ids[i]);

            // give the atom wallet shares in the vault
            _depositOnVaultCreation(
                ids[i],
                atomWallet, // receiver
                atomConfig.atomShareLockFee
            );

            // add protocol deposit fees to total
            protocolDepositFeeTotal += protocolDepositFee;

            // map the new vault ID to the decompressed atom data
            atoms[ids[i]] = decompressedAtomData;

            AtomsByHash[_hash] = ids[i];

            emit AtomCreated(msg.sender, atomWallet, atomUri[i], ids[i]);
        }

        // transfer fees to protocol vault
        (bool success,) = payable(generalConfig.protocolVault).call{
            value: protocolDepositFeeTotal + atomConfig.atomCreationFee * length
        }("");
        if (!success) revert Errors.MultiVault_TransferFailed();
    }

    /* -------------------------- */
    /*        Create Triple       */
    /* -------------------------- */

    /// @notice create a triple and return its vault id
    /// @param subjectId vault id of the subject atom
    /// @param predicateId vault id of the predicate atom
    /// @param objectId vault id of the object atom
    /// @return id vault id of the triple
    /// NOTE: This function will revert if called by an address with less than `atomCost` eth balance
    ///       msg.value can be greater than `atomCost`. This function will revert if any of the atoms
    ///       do not exist or if any ids are triple vaults.
    function createTriple(uint256 subjectId, uint256 predicateId, uint256 objectId)
        external
        payable
        nonReentrant
        whenNotPaused
        returns (uint256 id)
    {
        // assert atoms exist, if not, revert
        if (subjectId == 0 || subjectId > count) {
            revert Errors.MultiVault_AtomDoesNotExist();
        }
        if (predicateId == 0 || predicateId > count) {
            revert Errors.MultiVault_AtomDoesNotExist();
        }
        if (objectId == 0 || objectId > count) {
            revert Errors.MultiVault_AtomDoesNotExist();
        }

        // assert that each id is not a triple vault id
        if (assertTriple(subjectId)) revert Errors.MultiVault_VaultIsTriple();
        if (assertTriple(predicateId)) revert Errors.MultiVault_VaultIsTriple();
        if (assertTriple(objectId)) revert Errors.MultiVault_VaultIsTriple();

        uint256 tripleCost = getTripleCost();

        if (msg.value < tripleCost) {
            revert Errors.MultiVault_InsufficientBalance();
        }

        // check if triple already exists
<<<<<<< HEAD
        bytes32 _hash = tripleHashFromAtoms(subjectId, predicateId, objectId);
        if (TriplesByHash[_hash] != 0)
            revert Errors.MultiVault_TripleExists(subjectId, predicateId, objectId);
=======
        bytes32 _hash = tripleHashFromAtoms(subject, predicate, object);
        if (TriplesByHash[_hash] != 0) {
            revert Errors.MultiVault_TripleExists(subject, predicate, object);
        }
>>>>>>> 70918b38

        uint256 userDeposit = msg.value - tripleCost;

        // create a new positive triple vault
        id = _createVault();

        uint256 protocolDepositFee = protocolFeeAmount(userDeposit, id);

        // map the resultant triple hash to the new vault ID of the triple
        TriplesByHash[_hash] = id;

        // map the triple's vault ID to the underlying atom vault IDs
        triples[id] = [subjectId, predicateId, objectId];

        // set this new triple's vault ID as true in the IsTriple mapping as well as its counter
        isTriple[id] = true;

        // give the user shares in the positive triple vault
        _depositOnVaultCreation(
            id,
            msg.sender, // receiver
            userDeposit - protocolDepositFee
        );

        // transfer fees to protocol vault
        (bool success,) =
            payable(generalConfig.protocolVault).call{value: tripleConfig.tripleCreationFee + protocolDepositFee}("");
        if (!success) revert Errors.MultiVault_TransferFailed();

        emit TripleCreated(msg.sender, subjectId, predicateId, objectId, id);
    }

    /// @notice batch create triples and return their vault ids
    /// @param subjectIds vault ids array of subject atoms
    /// @param predicateIds vault ids array of predicate atoms
    /// @param objectIds vault ids array of object atoms
    /// NOTE: This function will revert if the input id arrays are not of the same length and if the caller has
    ///       less than (`AtomCost` * array.length) eth balance. msg.value can be greater than `AtomCost` * array.length.
    ///       This function will revert if any of the atoms do not exist or if any ids are triple vaults.
    function batchCreateTriple(
        uint256[] calldata subjectIds,
        uint256[] calldata predicateIds,
        uint256[] calldata objectIds
    ) external payable nonReentrant whenNotPaused returns (uint256[] memory ids) {
        // assert arrays are of the same length
        if (subjectIds.length != predicateIds.length || subjectIds.length != objectIds.length) {
            revert Errors.MultiVault_ArraysNotSameLength();
        }

        // cache
        uint256 length = subjectIds.length;
        uint256 valuePerTriple = msg.value / length;
        uint256 tripleCost = getTripleCost();

        if (msg.value < tripleCost * length) {
            revert Errors.MultiVault_InsufficientBalance();
        }

        uint256 protocolDepositFeeTotal;
        ids = new uint256[](length);

        // create triples
        for (uint256 i = 0; i < length; i++) {
            // cache
            uint256 subjectId = subjectIds[i];
            uint256 predicateId = predicateIds[i];
            uint256 objectId = objectIds[i];

            (ids[i], protocolDepositFeeTotal) =
                _createSingleTriple(subjectId, predicateId, objectId, valuePerTriple, tripleCost);
            protocolDepositFeeTotal += protocolDepositFeeTotal;
        }

        // transfer fees to protocol vault
        (bool success,) = payable(generalConfig.protocolVault).call{
            value: protocolDepositFeeTotal + tripleConfig.tripleCreationFee * length
        }("");
        if (!success) revert Errors.MultiVault_TransferFailed();
    }

    function _createSingleTriple(
        uint256 subjectId,
        uint256 predicateId,
        uint256 objectId,
        uint256 valuePerTriple,
        uint256 tripleCost
    ) internal returns (uint256 id, uint256 protocolDepositFee) {
        // assert atoms exist, if not, revert
        if (subjectId == 0) revert Errors.MultiVault_AtomDoesNotExist();
        if (predicateId == 0) revert Errors.MultiVault_AtomDoesNotExist();
        if (objectId == 0) revert Errors.MultiVault_AtomDoesNotExist();

        // assert that each id is not a triple vault id
        if (assertTriple(subjectId)) revert Errors.MultiVault_VaultIsTriple();
        if (assertTriple(predicateId)) revert Errors.MultiVault_VaultIsTriple();
        if (assertTriple(objectId)) revert Errors.MultiVault_VaultIsTriple();

        // check if triple already exists
<<<<<<< HEAD
        bytes32 _hash = tripleHashFromAtoms(subjectId, predicateId, objectId);
        if (TriplesByHash[_hash] != 0)
            revert Errors.MultiVault_TripleExists(subjectId, predicateId, objectId);
=======
        bytes32 _hash = tripleHashFromAtoms(subject, predicate, object);
        if (TriplesByHash[_hash] != 0) {
            revert Errors.MultiVault_TripleExists(subject, predicate, object);
        }
>>>>>>> 70918b38

        uint256 userDeposit = valuePerTriple - tripleCost;

        // create a new positive triple vault
        id = _createVault();

        protocolDepositFee = protocolFeeAmount(userDeposit, id);

        // map the resultant triple hash to the new vault ID of the triple
        TriplesByHash[_hash] = id;

        // map the triple's vault ID to the underlying atom vault IDs
        triples[id] = [subjectId, predicateId, objectId];

        // set this new triple's vault ID as true in the IsTriple mapping as well as its counter
        isTriple[id] = true;

        // give the user shares in the vault
        _depositOnVaultCreation(
            id,
            msg.sender, // receiver
            userDeposit - protocolDepositFee
        );

        emit TripleCreated(msg.sender, subjectId, predicateId, objectId, id);
    }

    /* -------------------------- */
    /*    Deposit/Redeem Atom     */
    /* -------------------------- */

    /// @notice deposit eth into an atom vault and grant ownership of 'shares' to 'reciever'
    /// *payable msg.value amount of eth to deposit
    /// @param receiver the address to receiver the shares
    /// @param id the vault ID of the atom
    /// @return shares the amount of shares minted
    /// NOTE: this function will revert if the minimum deposit amount of eth is not met and
    ///       if the vault ID does not exist/is not an atom.
    function depositAtom(address receiver, uint256 id)
        external
        payable
        nonReentrant
        whenNotPaused
        returns (uint256 shares)
    {
        if (msg.value < generalConfig.minDeposit) {
            revert Errors.MultiVault_MinimumDeposit();
        }

        if (previewDeposit(msg.value, id) == 0) {
            revert Errors.MultiVault_DepositOrWithdrawZeroShares();
        }

        if (id == 0 || id > count) {
            revert Errors.MultiVault_VaultDoesNotExist();
        }

        if (assertTriple(id)) {
            revert Errors.MultiVault_VaultNotAtom();
        }

        /*
            deposit eth into the vault, returning the amount of vault
            shares given to the receiver and protocol fees
        */
        uint256 protocolFees;
        (shares, protocolFees) = _depositIntoVault(id, receiver, msg.value);

        // transfer protocol fees to protocol vault
        (bool success,) = payable(generalConfig.protocolVault).call{value: protocolFees}("");
        if (!success) revert Errors.MultiVault_TransferFailed();
    }

    /// @notice redeem assets from an atom vault
    /// @param shares the amount of shares to redeem
    /// @param receiver the address to receiver the assets
    /// @param id the vault ID of the atom
    /// @return assets the amount of assets/eth withdrawn
    function redeemAtom(uint256 shares, address receiver, uint256 id)
        external
        nonReentrant
        whenNotPaused
        returns (uint256 assets)
    {
        if (shares == 0) {
            revert Errors.MultiVault_DepositOrWithdrawZeroShares();
        }

        if (id == 0 || id > count) {
            revert Errors.MultiVault_VaultDoesNotExist();
        }

        if (vaults[id].balanceOf[msg.sender] < shares) {
            revert Errors.MultiVault_InsufficientSharesInVault();
        }

        /*
            withdraw shares from vault, returning the amount of
            assets to be transferred to the receiver
        */
        assets = _redeem(id, msg.sender, shares);

        // transfer eth to receiver factoring in fees/equity
        (bool success,) = payable(receiver).call{value: assets}("");
        if (!success) revert Errors.MultiVault_TransferFailed();
    }

    /* -------------------------- */
    /*   Deposit/Redeem Triple    */
    /* -------------------------- */

    /// @notice deposits assets of underlying tokens into a triple vault and grants ownership of 'shares' to 'reciever'
    /// *payable msg.value amount of eth to deposit
    /// @param receiver the address to receiver the shares
    /// @param id the vault ID of the triple
    /// @return shares the amount of shares minted
    /// NOTE: this function will revert if the minimum deposit amount of eth is not met and
    ///       if the vault ID does not exist/is not a triple.
    function depositTriple(address receiver, uint256 id)
        external
        payable
        nonReentrant
        whenNotPaused
        returns (uint256 shares)
    {
        if ((shares = previewDeposit(msg.value, id)) == 0) {
            revert Errors.MultiVault_DepositOrWithdrawZeroShares();
        }

        if (msg.value < generalConfig.minDeposit) {
            revert Errors.MultiVault_MinimumDeposit();
        }

        if (!assertTriple(id)) {
            revert Errors.MultiVault_VaultNotTriple();
        }

        if (hasCounterStake(id, receiver)) {
            revert Errors.MultiVault_HasCounterStake();
        }

        /*
            deposit eth into the vault, returning the amount of vault
            shares given to the receiver and protocol fees
        */
        uint256 protocolFees;
        (, protocolFees) = _depositIntoVault(id, receiver, msg.value);

        // transfer protocol amount to protocol vault
        (bool success,) = payable(generalConfig.protocolVault).call{value: protocolFees}("");
        if (!success) revert Errors.MultiVault_TransferFailed();

        // transfer eth from sender to the MultiVault
        uint256 userDeposit = msg.value - protocolFees;

        // distribute atom equity for all 3 atoms that underlie the triple
        uint256 _atomEquityFeeAmount = atomEquityFeeAmount(userDeposit, id);
        _distributeAtomEquity(id, receiver, _atomEquityFeeAmount);
    }

    /// @notice redeems 'shares' number of shares from the triple vault and send 'assets' eth
    ///         from the multiVault to 'reciever' factoring in exit fees
    /// @param shares the amount of shares to redeem
    /// @param receiver the address to receiver the assets
    /// @param id the vault ID of the triple
    /// @return assets the amount of assets/eth withdrawn
    function redeemTriple(uint256 shares, address receiver, uint256 id)
        external
        nonReentrant
        whenNotPaused
        returns (uint256 assets)
    {
        if (shares == 0) {
            revert Errors.MultiVault_DepositOrWithdrawZeroShares();
        }

        if (!assertTriple(id)) {
            revert Errors.MultiVault_VaultNotTriple();
        }

        if (vaults[id].balanceOf[msg.sender] < shares) {
            revert Errors.MultiVault_InsufficientSharesInVault();
        }

        /*
            withdraw shares from vault, returning the amount of
            assets to be transferred to the receiver
        */
        assets = _redeem(id, msg.sender, shares);

        // transfer eth to receiver factoring in fees/equity
        (bool success,) = payable(receiver).call{value: assets}("");
        if (!success) revert Errors.MultiVault_TransferFailed();
    }

    /* -------------------------- */
    /*     Emergency Methods      */
    /* -------------------------- */

    /// @notice redeem assets from an atom vault without charging any fees (used in emergency
    ///         situations only, when the contract is paused)
    /// @param shares the amount of shares to redeem
    /// @param receiver the address to receiver the assets
    /// @param id the vault ID of the atom
    /// @return assets the amount of assets/eth withdrawn
    function emergencyRedeemAtom(uint256 shares, address receiver, uint256 id)
        external
        nonReentrant
        whenPaused
        returns (uint256 assets)
    {
        if (shares == 0) {
            revert Errors.MultiVault_DepositOrWithdrawZeroShares();
        }

        if (id == 0 || id > count) {
            revert Errors.MultiVault_VaultDoesNotExist();
        }

        if (vaults[id].balanceOf[msg.sender] < shares) {
            revert Errors.MultiVault_InsufficientSharesInVault();
        }

        /*
            withdraw shares from vault, returning the amount of
            assets to be transferred to the receiver
        */
        assets = _emergencyRedeem(id, msg.sender, shares);

        // transfer eth to receiver factoring in fees/equity
        (bool success,) = payable(receiver).call{value: assets}("");
        if (!success) revert Errors.MultiVault_TransferFailed();
    }

    /// @notice redeems 'shares' number of shares from the triple vault and send 'assets' eth
    ///         from the multiVault to 'reciever' without charging any fees (used in emergency
    ///         situations only, when the contract is paused)
    /// @param shares the amount of shares to redeem
    /// @param receiver the address to receiver the assets
    /// @param id the vault ID of the triple
    /// @return assets the amount of assets/eth withdrawn
    function emergencyRedeemTriple(uint256 shares, address receiver, uint256 id)
        external
        nonReentrant
        whenPaused
        returns (uint256 assets)
    {
        if (shares == 0) {
            revert Errors.MultiVault_DepositOrWithdrawZeroShares();
        }

        if (!assertTriple(id)) {
            revert Errors.MultiVault_VaultNotTriple();
        }

        if (vaults[id].balanceOf[msg.sender] < shares) {
            revert Errors.MultiVault_InsufficientSharesInVault();
        }

        /*
            withdraw shares from vault, returning the amount of
            assets to be transferred to the receiver
        */
        assets = _emergencyRedeem(id, msg.sender, shares);

        // transfer eth to receiver factoring in fees/equity
        (bool success,) = payable(receiver).call{value: assets}("");
        if (!success) revert Errors.MultiVault_TransferFailed();
    }

    /* =================================================== */
    /*                 INTERNAL METHODS                    */
    /* =================================================== */

    /// @dev _distributeAtomEquity - divides amount across the three atoms composing the triple and issues the receiver shares
    /// NOTE: assumes funds have already been transferred to this contract.
    function _distributeAtomEquity(uint256 id, address receiver, uint256 amount) internal {
        // load atom IDs
        uint256[3] memory atomsIds;
        (atomsIds[0], atomsIds[1], atomsIds[2]) = getTripleAtoms(id);

        // floor div, so perAtom is slightly less than 1/3 of total input amount
        uint256 perAtom = amount / 3;

        // distribute proportional equity to each atom
        for (uint8 i = 0; i < 3; i++) {
            (uint256 shares,) = _depositIntoVault(atomsIds[i], receiver, perAtom);
            tripleAtomShares[id][atomsIds[i]][receiver] += shares;
        }
    }

    /// @dev deposit assets into a vault
    /// change the vault's total assets, total shares and balanceOf mappings to reflect the deposit
    /// @return sharesForReceiver the amount of shares minted for the receiver
    /// @return protocolFees the amount of fees charged on deposit by the protocol
    function _depositIntoVault(uint256 id, address receiver, uint256 assets)
        internal
        returns (uint256 sharesForReceiver, uint256 protocolFees)
    {
        protocolFees = protocolFeeAmount(assets, id);

        if (vaults[id].totalShares == generalConfig.minShare) {
            sharesForReceiver = assets - protocolFees; // shares owed to receiver
        } else {
            sharesForReceiver = previewDeposit(assets, id); // shares owed to receiver
        }

        // changes in vault's total assets
        uint256 totalAssetsDelta = assets - atomEquityFeeAmount(assets, id) - protocolFees;

        if (totalAssetsDelta <= 0) {
            revert Errors.MultiVault_InsufficientDepositAmountToCoverFees();
        }

        // changes in vault's total shares
        uint256 totalSharesDelta = sharesForReceiver;

        // set vault totals (assets and shares)
        _setVaultTotals(id, vaults[id].totalAssets + totalAssetsDelta, vaults[id].totalShares + totalSharesDelta);

        // mint `sharesOwed` shares to sender factoring in fees
        _mint(receiver, id, sharesForReceiver);

        emit Deposit(msg.sender, receiver, vaults[id].balanceOf[receiver], assets, sharesForReceiver, id);
    }

    /// @dev deposit assets into a vault upon creation
    /// change the vault's total assets, total shares and balanceOf mappings to reflect the deposit
    /// Additionally, initializes a counter vault with ghost shares.
    function _depositOnVaultCreation(uint256 id, address receiver, uint256 assets) internal {
        bool isAtomWallet = receiver == computeAtomWalletAddr(id);

        // ghost shares minted to the zero address upon vault creation
        uint256 sharesForZeroAddress = generalConfig.minShare;

        uint256 assetsForZeroAddressInCounterVault = generalConfig.minShare;

        uint256 sharesForReceiver = assets;

        // changes in vault's total assets
        uint256 totalAssetsDelta = assets;

        // changes in vault's total shares
        uint256 totalSharesDelta = isAtomWallet ? sharesForReceiver : sharesForReceiver + sharesForZeroAddress;

        if (sharesForReceiver < 0 || totalAssetsDelta < 0) {
            revert Errors.MultiVault_InsufficientDepositAmountToCoverFees();
        }

        // set vault totals for the vault
        _setVaultTotals(id, vaults[id].totalAssets + totalAssetsDelta, vaults[id].totalShares + totalSharesDelta);

        // mint `sharesOwed` shares to sender factoring in fees
        _mint(receiver, id, sharesForReceiver);

        // mint `sharesForZeroAddress` shares to zero address to initialize the vault
        if (!isAtomWallet) {
            _mint(address(0), id, sharesForZeroAddress);
        }

        /*
         * Initialize the counter triple vault with ghost shares if id is a positive triple vault
         */
        if (assertTriple(id)) {
            uint256 counterVaultId = getCounterIdFromTriple(id);

            // set vault totals
            _setVaultTotals(
                counterVaultId,
                vaults[counterVaultId].totalAssets + assetsForZeroAddressInCounterVault,
                vaults[counterVaultId].totalShares + sharesForZeroAddress
            );

            // mint `sharesForZeroAddress` shares to zero address to initialize the vault
            _mint(address(0), counterVaultId, sharesForZeroAddress);
        }

        emit Deposit(msg.sender, receiver, vaults[id].balanceOf[receiver], assets, totalSharesDelta, id);
    }

    /// @dev redeem shares out of a given vault
    /// change the vault's total assets, total shares and balanceOf mappings to reflect the withdrawal
    /// @return assetsForReceiver the amount of assets/eth to be transferred to the receiver
    function _redeem(uint256 id, address owner, uint256 shares) internal returns (uint256 assetsForReceiver) {
        uint256 remainingShares = vaults[id].totalShares - shares;
        if (remainingShares < generalConfig.minShare) {
            revert Errors.MultiVault_InsufficientRemainingSharesInVault(remainingShares);
        }
        uint256 exitFees;

        /*
         * if the withdraw amount results in a zero share balance for
         * the associated vault, no exit fee is charged to avoid
         * unaccounted for eth balances
         */
        if (remainingShares == generalConfig.minShare) {
            exitFees = 0;
            assetsForReceiver = convertToAssets(shares, id);
        } else {
            (assetsForReceiver, exitFees) = previewRedeem(shares, id);
        }

        // changes in vault's total shares
        uint256 totalSharesDelta = shares;

        // changes in vault's total assets
        uint256 totalAssetsDelta = assetsForReceiver;

        // set vault totals (assets and shares)
        _setVaultTotals(id, vaults[id].totalAssets - totalAssetsDelta, vaults[id].totalShares - totalSharesDelta);

        // burn shares, then transfer assets to receiver
        _burn(owner, id, shares);

        emit Withdraw(msg.sender, owner, vaults[id].balanceOf[owner], assetsForReceiver, shares, exitFees, id);
    }

    /// @dev redeem shares out of a given vault without charging any fees (used in emergency
    ///         situations only, when the contract is paused)
    /// change the vault's total assets, total shares and balanceOf mappings to reflect the withdrawal
    /// @return assetsForReceiver the amount of assets/eth to be transferred to the receiver
    function _emergencyRedeem(uint256 id, address owner, uint256 shares) internal returns (uint256 assetsForReceiver) {
        uint256 remainingShares = vaults[id].totalShares - shares;
        if (remainingShares < generalConfig.minShare) {
            revert Errors.MultiVault_InsufficientRemainingSharesInVault(remainingShares);
        }

        assetsForReceiver = convertToAssets(shares, id);

        // changes in vault's total shares
        uint256 totalSharesDelta = shares;

        // changes in vault's total assets
        uint256 totalAssetsDelta = assetsForReceiver;

        // set vault totals (assets and shares)
        _setVaultTotals(id, vaults[id].totalAssets - totalAssetsDelta, vaults[id].totalShares - totalSharesDelta);

        // burn `shares` shares from sender
        _burn(owner, id, shares);

        emit Withdraw(msg.sender, owner, vaults[id].balanceOf[owner], assetsForReceiver, shares, 0, id);
    }

    /// @dev mint vault shares of vault ID `id` to address `to`
    function _mint(address to, uint256 id, uint256 amount) internal {
        vaults[id].balanceOf[to] += amount;
    }

    /// @dev burn vault shares of vault ID `id` from address `from`
    function _burn(address from, uint256 id, uint256 amount) internal {
        if (from == address(0)) revert Errors.MultiVault_BurnFromZeroAddress();

        uint256 fromBalance = vaults[id].balanceOf[from];
        if (fromBalance < amount) {
            revert Errors.MultiVault_BurnInsufficientBalance();
        }

        // TO-DO consider upgrading to solc v0.8.22 and remove unchecked
        unchecked {
            vaults[id].balanceOf[from] = fromBalance - amount;
        }
    }

    /// @dev set total assets and shares for a vault
    function _setVaultTotals(uint256 _id, uint256 _totalAssets, uint256 _totalShares) internal {
        vaults[_id].totalAssets = _totalAssets;
        vaults[_id].totalShares = _totalShares;
    }

    /// @dev internal method for vault creation
    function _createVault() internal returns (uint256 id) {
        id = ++count;
    }

    /* =================================================== */
    /*               RESTRICTED FUNCTIONS                  */
    /* =================================================== */

    /// @dev set admin
    /// @param _admin address of the new admin
    function setAdmin(address _admin) external onlyAdmin {
        generalConfig.admin = _admin;
    }

    /// @dev pause the pausable contract methods
    function pause() external onlyAdmin {
        _pause();
    }

    /// @dev unpause the pausable contract methods
    function unpause() external onlyAdmin {
        _unpause();
    }

    /// @dev set protocol vault
    /// @param _protocolVault address of the new protocol vault
    function setProtocolVault(address _protocolVault) external onlyAdmin {
        generalConfig.protocolVault = _protocolVault;
    }

    /// @dev sets the denominator used for calculating percentages
    /// @param _feeDenominator new denominator used to calculate fees
    function setFeeDenominator(uint256 _feeDenominator) external onlyAdmin {
        generalConfig.feeDenominator = _feeDenominator;
    }

    /// @dev sets entry fees for the specified vault (id=0 sets the default fees for all vaults)
    ///      id = 0 changes the default entry fee, id = n changes fees for vault n specifically
    /// @param _id vault id to set entry fee for
    /// @param _entryFee entry fee to set
    function setEntryFee(uint256 _id, uint256 _entryFee) external onlyAdmin {
        if (_entryFee > 10 ** 4) revert Errors.MultiVault_InvalidFeeSet();
        vaultFees[_id].entryFee = _entryFee;
    }

    /// @dev sets exit fees for the specified vault (id=0 sets the default fees for all vaults)
    ///      id = 0 changes the default exit fee, id = n changes fees for vault n specifically
    /// @dev admin cannot set the exit fee to be greater than 10%, to avoid being able to prevent
    ///      users from withdrawing their assets
    /// @param _id vault id to set exit fee for
    /// @param _exitFee exit fee to set
    function setExitFee(uint256 _id, uint256 _exitFee) external onlyAdmin {
        if (_exitFee > 10 ** 3) revert Errors.MultiVault_InvalidExitFee();
        vaultFees[_id].exitFee = _exitFee;
    }

    /// @dev sets protocol fees for the specified vault (id=0 sets the default fees for all vaults)
    ///      id = 0 changes the default protocol fee, id = n changes fees for vault n specifically
    /// @param _id vault id to set protocol fee for
    /// @param _protocolFee protocol fee to set
    function setProtocolFee(uint256 _id, uint256 _protocolFee) external onlyAdmin {
        if (_protocolFee > 10 ** 4) revert Errors.MultiVault_InvalidFeeSet();
        vaultFees[_id].protocolFee = _protocolFee;
    }

    /// @dev sets the atom share lock fee
    /// @param _atomShareLockFee new atom share lock fee
    function setAtomShareLockFee(uint256 _atomShareLockFee) external onlyAdmin {
        atomConfig.atomShareLockFee = _atomShareLockFee;
    }

    /// @dev sets the atom creation fee
    /// @param _atomCreationFee new atom creation fee
    function setAtomCreationFee(uint256 _atomCreationFee) external onlyAdmin {
        atomConfig.atomCreationFee = _atomCreationFee;
    }

    /// @dev sets fee charged in wei when creating a triple to protocol vault
    /// @param _tripleCreationFee new fee in wei
    function setTripleCreationFee(uint256 _tripleCreationFee) external onlyAdmin {
        tripleConfig.tripleCreationFee = _tripleCreationFee;
    }

    /// @dev sets the atom equity fee percentage (number to be divided by `feeDenominator`)
    /// @param _atomEquityFeeForTriple new atom equity fee percentage
    function setAtomEquityFee(uint256 _atomEquityFeeForTriple) external onlyAdmin {
        tripleConfig.atomEquityFeeForTriple = _atomEquityFeeForTriple;
    }

    /// @dev sets the minimum deposit amount for atoms and triples
    /// @param _minDeposit new minimum deposit amount
    function setMinDeposit(uint256 _minDeposit) external onlyAdmin {
        generalConfig.minDeposit = _minDeposit;
    }

    /// @dev sets the minimum share amount for atoms and triples
    /// @param _minShare new minimum share amount
    function setMinShare(uint256 _minShare) external onlyAdmin {
        generalConfig.minShare = _minShare;
    }

    /* =================================================== */
    /*                    MODIFIERS                        */
    /* =================================================== */

    modifier onlyAdmin() {
        if (msg.sender != generalConfig.admin) {
            revert Errors.MultiVault_AdminOnly();
        }

        _;
    }

    /* =================================================== */
    /*                     FALLBACK                        */
    /* =================================================== */

    receive() external payable {}
}<|MERGE_RESOLUTION|>--- conflicted
+++ resolved
@@ -249,7 +249,6 @@
     /* -------------------------- */
 
     /// @notice returns the corresponding hash for the given RDF triple, given the atoms that make up the triple
-<<<<<<< HEAD
     /// @param subjectId the subject atom's vault id
     /// @param predicateId the predicate atom's vault id
     /// @param objectId the object atom's vault id
@@ -260,18 +259,6 @@
         uint256 objectId
     ) public pure returns (bytes32) {
         return keccak256(abi.encodePacked(subjectId, predicateId, objectId));
-=======
-    /// @param subject the subject atom
-    /// @param predicate the predicate atom
-    /// @param object the object atom
-    /// @return hash the corresponding hash for the given RDF triple
-    function tripleHashFromAtoms(bytes memory subject, bytes memory predicate, bytes memory object)
-        public
-        pure
-        returns (bytes32)
-    {
-        return keccak256(abi.encodePacked(subject, predicate, object));
->>>>>>> 70918b38
     }
 
     /// @notice returns the corresponding hash for the given RDF triple, given the triple vault id
@@ -682,16 +669,9 @@
         }
 
         // check if triple already exists
-<<<<<<< HEAD
         bytes32 _hash = tripleHashFromAtoms(subjectId, predicateId, objectId);
         if (TriplesByHash[_hash] != 0)
             revert Errors.MultiVault_TripleExists(subjectId, predicateId, objectId);
-=======
-        bytes32 _hash = tripleHashFromAtoms(subject, predicate, object);
-        if (TriplesByHash[_hash] != 0) {
-            revert Errors.MultiVault_TripleExists(subject, predicate, object);
-        }
->>>>>>> 70918b38
 
         uint256 userDeposit = msg.value - tripleCost;
 
@@ -790,16 +770,9 @@
         if (assertTriple(objectId)) revert Errors.MultiVault_VaultIsTriple();
 
         // check if triple already exists
-<<<<<<< HEAD
         bytes32 _hash = tripleHashFromAtoms(subjectId, predicateId, objectId);
         if (TriplesByHash[_hash] != 0)
             revert Errors.MultiVault_TripleExists(subjectId, predicateId, objectId);
-=======
-        bytes32 _hash = tripleHashFromAtoms(subject, predicate, object);
-        if (TriplesByHash[_hash] != 0) {
-            revert Errors.MultiVault_TripleExists(subject, predicate, object);
-        }
->>>>>>> 70918b38
 
         uint256 userDeposit = valuePerTriple - tripleCost;
 

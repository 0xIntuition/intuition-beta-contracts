// SPDX-License-Identifier: MIT
pragma solidity ^0.8.21;

import {IEthMultiVault} from "src/interfaces/IEthMultiVault.sol";
import {AtomWallet} from "src/AtomWallet.sol";
import {Initializable} from "@openzeppelin/contracts-upgradeable/proxy/utils/Initializable.sol";
import {SafeTransferLib} from "solady/utils/SafeTransferLib.sol";
import {FixedPointMathLib} from "solady/utils/FixedPointMathLib.sol";
import {LibZip} from "solady/utils/LibZip.sol";
import {ReentrancyGuardUpgradeable} from "@openzeppelin/contracts-upgradeable/utils/ReentrancyGuardUpgradeable.sol";
import {PausableUpgradeable} from "@openzeppelin/contracts-upgradeable/utils/PausableUpgradeable.sol";
import {BeaconProxy} from "@openzeppelin/contracts/proxy/beacon/BeaconProxy.sol";
import {SafeCastLib} from "solmate/utils/SafeCastLib.sol";
import {IPermit2} from "src/interfaces/IPermit2.sol";
import {IEntryPoint} from "account-abstraction/contracts/interfaces/IEntryPoint.sol";
import {Errors} from "src/libraries/Errors.sol";

/**
 * @title  EthMultiVaultV2
 * @author 0xIntuition
 * @notice V2 test version of the original EthMultiVault contract, used for testing upgradeability features
 */
/// @custom:oz-upgrades-from EthMultiVault
contract EthMultiVaultV2 is IEthMultiVault, Initializable, ReentrancyGuardUpgradeable, PausableUpgradeable {
    using FixedPointMathLib for uint256;
    using LibZip for bytes;

    /* =================================================== */
    /*                  STATE VARIABLES                    */
    /* =================================================== */

    /// @notice Configuration structs
    GeneralConfig public generalConfig;
    AtomConfig public atomConfig;
    TripleConfig public tripleConfig;
    WalletConfig public walletConfig;

    /// @notice ID of the last vault to be created
    uint256 public count;

    // Operation identifiers
    bytes32 public constant SET_ADMIN = keccak256("setAdmin");
    bytes32 public constant SET_EXIT_FEE = keccak256("setExitFee");

    struct VaultState {
        uint256 totalAssets;
        uint256 totalShares;
        // address -> balanceOf, amount of shares an account has in a vault
        mapping(address => uint256) balanceOf;
    }

    struct VaultFees {
        // entry fee for vault 0 is considered the default entry fee
        uint256 entryFee;
        // exit fee for each vault, exit fee for vault 0 is considered the default exit fee
        uint256 exitFee;
        // protocol fee for each vault, protocol fee for vault 0 is considered the default protocol fee
        uint256 protocolFee;
    }

    /// @notice Timelock struct
    struct Timelock {
        bytes data;
        uint256 readyTime;
        bool executed;
    }

    /// @notice Mapping of vault ID to vault state
    // Vault ID -> Vault State
    mapping(uint256 => VaultState) public vaults;

    /// @notice Mapping of vault ID to vault fees
    // Vault ID -> Vault Fees
    mapping(uint256 => VaultFees) public vaultFees;

    /// @notice RDF (Resource Description Framework)
    // mapping of vault ID to atom data
    // Vault ID -> Atom Data
    mapping(uint256 => bytes) public atoms;

    // mapping of atom hash to atom vault ID
    // Hash -> Atom ID
    mapping(bytes32 => uint256) public atomsByHash;

    // mapping of triple vault ID to the underlying atom IDs that make up the triple
    // Triple ID -> VaultIDs of atoms that make up the triple
    mapping(uint256 => uint256[3]) public triples;

    // mapping of triple hash to triple vault ID
    // Hash -> Triple ID
    mapping(bytes32 => uint256) public triplesByHash;

    // mapping of triple vault IDs to determine whether a vault is a triple or not
    // Vault ID -> (Is Triple)
    mapping(uint256 => bool) public isTriple;

    /// @notice Atom Equity Tracking
    /// used to enable atom shares earned from triple deposits to be redeemed proportionally
    /// to the triple shares that earned them upon redemption/withdraw
    /// Triple ID -> Atom ID -> Account Address -> Atom Share Balance
    mapping(uint256 => mapping(uint256 => mapping(address => uint256))) public tripleAtomShares;

    /// @notice Timelock mapping (operation hash -> timelock struct)
    mapping(bytes32 => Timelock) public timelocks;

    /// @notice test variable to test the upgradeability of the contract
    /// @dev this variable has also been added here to demonstrate how to properly extend the storage layout of the contract
    bytes32 public VERSION;

    /* =================================================== */
    /*                    INITIALIZER                      */
    /* =================================================== */

    /// @notice Initializes the MultiVault contract
    /// @param _generalConfig General configuration struct
    /// @param _atomConfig Atom configuration struct
    /// @param _tripleConfig Triple configuration struct
    /// @param _walletConfig Wallet configuration struct
    /// @param _vaultConfig Vault configuration struct
    /// @dev This function is called only once (during contract deployment)
    function init(
        GeneralConfig memory _generalConfig,
        AtomConfig memory _atomConfig,
        TripleConfig memory _tripleConfig,
        WalletConfig memory _walletConfig,
        VaultConfig memory _vaultConfig
    ) external reinitializer(2) {
        __ReentrancyGuard_init();
        __Pausable_init();

        VERSION = "V2";

        generalConfig = _generalConfig;
        atomConfig = _atomConfig;
        tripleConfig = _tripleConfig;
        walletConfig = _walletConfig;

        vaultFees[0] = VaultFees({
            entryFee: _vaultConfig.entryFee,
            exitFee: _vaultConfig.exitFee,
            protocolFee: _vaultConfig.protocolFee
        });
    }

    /* =================================================== */
    /*                       VIEWS                         */
    /* =================================================== */

    /* -------------------------- */
    /*         Fee Helpers        */
    /* -------------------------- */

    /// @notice returns the cost of creating an atom
    /// @return atomCost the cost of creating an atom
    function getAtomCost() public view returns (uint256) {
        uint256 atomCost = atomConfig.atomCreationFee // paid to protocol
            + atomConfig.atomShareLockFee // for purchasing shares for atom wallet
            + generalConfig.minShare; // for purchasing ghost shares
        return atomCost;
    }

    /// @notice returns the cost of creating a triple
    /// @return tripleCost the cost of creating a triple
    function getTripleCost() public view returns (uint256) {
        uint256 tripleCost = tripleConfig.tripleCreationFee // paid to protocol
            + generalConfig.minShare * 2; // for purchasing ghost shares for the positive and counter triple vaults
        return tripleCost;
    }

    /// @notice returns the total fees that would be charged for depositing 'assets' into a vault
    /// @param assets amount of `assets` to calculate fees on
    /// @param id vault id to get corresponding fees for
    /// @return totalFees total fees that would be charged for depositing 'assets' into a vault
    function getDepositFees(uint256 assets, uint256 id) public view returns (uint256) {
        uint256 protocolFees = protocolFeeAmount(assets, id);

        uint256 totalFees =
            entryFeeAmount(assets, id) + atomDepositFractionAmount(assets - protocolFees, id) + protocolFees;
        return totalFees;
    }

    /// @notice calculates fee on raw amount
    /// @param amount amount of assets to calculate fee on
    /// @param fee fee in %
    /// @return amount of assets that would be charged as fee
    function _feeOnRaw(uint256 amount, uint256 fee) internal view returns (uint256) {
        return amount.mulDivUp(fee, generalConfig.feeDenominator);
    }

    /// @notice returns amount of assets that would be charged for the entry fee given an amount of 'assets' provided
    /// @param assets amount of assets to calculate fee on
    /// @param id vault id to get corresponding fees for
    /// @return feeAmount amount of assets that would be charged for the entry fee
    /// NOTE: if the vault being deposited on has a vault total shares of 0, the entry fee is not applied
    function entryFeeAmount(uint256 assets, uint256 id) public view returns (uint256) {
        uint256 entryFees = vaultFees[id].entryFee;
        uint256 feeAmount = _feeOnRaw(assets, entryFees == 0 ? vaultFees[0].entryFee : entryFees);
        return feeAmount;
    }

    /// @notice returns amount of assets that would be charged for the exit fee given an amount of 'assets' provided
    /// @param assets amount of assets to calculate fee on
    /// @param id vault id to get corresponding fees for
    /// @return feeAmount amount of assets that would be charged for the exit fee
    /// NOTE: if the vault  being redeemed from given the shares to redeem results in a total shares after of 0,
    ///       the exit fee is not applied
    function exitFeeAmount(uint256 assets, uint256 id) public view returns (uint256) {
        uint256 exitFees = vaultFees[id].exitFee;
        uint256 feeAmount = _feeOnRaw(assets, exitFees == 0 ? vaultFees[0].exitFee : exitFees);
        return feeAmount;
    }

    /// @notice returns amount of assets that would be charged by a vault on protocol fee given amount of 'assets'
    ///         provided
    /// @param assets amount of assets to calculate fee on
    /// @param id vault id to get corresponding fees for
    /// @return feeAmount amount of assets that would be charged by vault on protocol fee
    function protocolFeeAmount(uint256 assets, uint256 id) public view returns (uint256) {
        uint256 protocolFees = vaultFees[id].protocolFee;
        uint256 feeAmount = _feeOnRaw(assets, protocolFees == 0 ? vaultFees[0].protocolFee : protocolFees);
        return feeAmount;
    }

    /// @notice returns atom deposit fraction given amount of 'assets' provided
    /// @param assets amount of assets to calculate fee on
    /// @param id vault id
    /// @return feeAmount amount of assets that would be used as atom deposit fraction
    /// NOTE: only applies to triple vaults
    function atomDepositFractionAmount(uint256 assets, uint256 id) public view returns (uint256) {
        uint256 feeAmount = isTripleId(id) ? _feeOnRaw(assets, tripleConfig.atomDepositFractionForTriple) : 0;
        return feeAmount;
    }

    /* -------------------------- */
    /*     Accounting Helpers     */
    /* -------------------------- */

    /// @notice returns amount of shares that would be exchanged by vault given amount of 'assets' provided
    /// @param assets amount of assets to calculate shares on
    /// @param id vault id to get corresponding shares for
    /// @return shares amount of shares that would be exchanged by vault given amount of 'assets' provided
    function convertToShares(uint256 assets, uint256 id) public view returns (uint256) {
        uint256 supply = vaults[id].totalShares;
        uint256 shares = supply == 0 ? assets : assets.mulDiv(supply, vaults[id].totalAssets);
        return shares;
    }

    /// @notice returns amount of assets that would be exchanged by vault given amount of 'shares' provided
    /// @param shares amount of shares to calculate assets on
    /// @param id vault id to get corresponding assets for
    /// @return assets amount of assets that would be exchanged by vault given amount of 'shares' provided
    function convertToAssets(uint256 shares, uint256 id) public view returns (uint256) {
        uint256 supply = vaults[id].totalShares;
        uint256 assets = supply == 0 ? shares : shares.mulDiv(vaults[id].totalAssets, supply);
        return assets;
    }

    /// @notice returns the current share price for the given vault id
    /// @param id vault id to get corresponding share price for
    /// @return price current share price for the given vault id
    function currentSharePrice(uint256 id) external view returns (uint256) {
        uint256 supply = vaults[id].totalShares;
        uint256 price = supply == 0 ? 0 : (vaults[id].totalAssets * generalConfig.decimalPrecision) / supply;
        return price;
    }

    /// @notice simulates the effects of the deposited amount of 'assets' and returns the estimated
    ///         amount of shares that would be minted from the deposit of `assets`
    /// @param assets amount of assets to calculate shares on
    /// @param id vault id to get corresponding shares for
    /// @return shares amount of shares that would be minted from the deposit of `assets`
    /// NOTE: this function pessimistically estimates the amount of shares that would be minted from the
    ///       input amount of assets so if the vault is empty before the deposit the caller receives more
    ///       shares than returned by this function, reference internal _depositIntoVault logic for details
<<<<<<< HEAD
    function previewDeposit(
        uint256 assets, // should always be msg.value
        uint256 id
    ) public view returns (uint256) {
        uint256 totalFees = getDepositFees(assets, id);
=======
    function previewDeposit(uint256 assets, uint256 id) public view returns (uint256 shares) {
        uint256 totalFees =
            entryFeeAmount(assets, id) + atomDepositFractionAmount(assets, id) + protocolFeeAmount(assets, id);
>>>>>>> d0b47180

        if (assets < totalFees) {
            revert Errors.MultiVault_InsufficientDepositAmountToCoverFees();
        }

        uint256 totalAssetsDelta = assets - totalFees;
        uint256 shares = convertToShares(totalAssetsDelta, id);
        return shares;
    }

    /// @notice simulates the effects of the redemption of `shares` and returns the estimated
    ///         amount of assets estimated to be returned to the receiver of the redeem
    /// @param shares amount of shares to calculate assets on
    /// @param id vault id to get corresponding assets for
    /// @return assets amount of assets estimated to be returned to the receiver
    /// NOTE: this function pessimistically estimates the amount of assets that would be returned to the
    ///       receiver so in the case that the vault is empty after the redeem the receiver will receive
    ///       more assets than what is returned by this function, reference internal _redeem logic for details
<<<<<<< HEAD
    function previewRedeem(uint256 shares, uint256 id) public view returns (uint256, uint256) {
        uint256 assets = convertToAssets(shares, id);
=======
    function previewRedeem(uint256 shares, uint256 id) public view returns (uint256 assets) {
        assets = convertToAssets(shares, id);
>>>>>>> d0b47180
        uint256 exitFees = exitFeeAmount(assets, id);
        assets -= exitFees;
        return (assets, exitFees);
    }

    /// @notice returns max amount of shares that can be redeemed from the 'owner' balance through a redeem call
    /// @param owner address of the account to get max redeemable shares for
    /// @param id vault id to get corresponding shares for
    /// @return shares amount of shares that can be redeemed from the 'owner' balance through a redeem call
    function maxRedeem(address owner, uint256 id) external view returns (uint256) {
        uint256 shares = vaults[id].balanceOf[owner];
        return shares;
    }

    /* -------------------------- */
    /*       Triple Helpers       */
    /* -------------------------- */

    /// @notice returns the corresponding hash for the given RDF triple, given the atoms that make up the triple
    /// @param subjectId the subject atom's vault id
    /// @param predicateId the predicate atom's vault id
    /// @param objectId the object atom's vault id
    /// @return hash the corresponding hash for the given RDF triple based on the atom vault ids
    function tripleHashFromAtoms(uint256 subjectId, uint256 predicateId, uint256 objectId)
        public
        pure
        returns (bytes32)
    {
        return keccak256(abi.encodePacked(subjectId, predicateId, objectId));
    }

    /// @notice returns the corresponding hash for the given RDF triple, given the triple vault id
    /// @param id vault id of the triple
    /// @return hash the corresponding hash for the given RDF triple
    /// NOTE: only applies to triple vault IDs as input
    function tripleHash(uint256 id) public view returns (bytes32) {
        uint256[3] memory atomIds;
        (atomIds[0], atomIds[1], atomIds[2]) = getTripleAtoms(id);
        return keccak256(abi.encodePacked(atomIds[0], atomIds[1], atomIds[2]));
    }

    /// @notice returns whether the supplied vault id is a triple
    /// @param id vault id to check
    /// @return bool whether the supplied vault id is a triple
    function isTripleId(uint256 id) public view returns (bool) {
        return id > type(uint256).max / 2 ? isTriple[type(uint256).max - id] : isTriple[id];
    }

    /// @notice returns the atoms that make up a triple/counter-triple
    /// @param id vault id of the triple/counter-triple
    /// @return tuple(atomIds) the atoms that make up the triple/counter-triple
    /// NOTE: only applies to triple vault IDs as input
    function getTripleAtoms(uint256 id) public view returns (uint256, uint256, uint256) {
        uint256[3] memory atomIds = id > type(uint256).max / 2 ? triples[type(uint256).max - id] : triples[id];
        return (atomIds[0], atomIds[1], atomIds[2]);
    }

    /// @notice returns the counter id from the given triple id
    /// @param id vault id of the triple
    /// @return counterId the counter vault id from the given triple id
    /// NOTE: only applies to triple vault IDs as input
    function getCounterIdFromTriple(uint256 id) public pure returns (uint256) {
        return type(uint256).max - id;
    }

    /* -------------------------- */
    /*        Misc. Helpers       */
    /* -------------------------- */

    /// @notice returns the number of shares user has in the vault
    /// @param vaultId vault id of the vault
    /// @param user address of the account
    /// @return balance number of shares user has in the vault
    function getVaultBalance(uint256 vaultId, address user) external view returns (uint256) {
        return vaults[vaultId].balanceOf[user];
    }

    /// @dev checks if an account holds shares in the vault counter to the id provided
    /// @param id the id of the vault to check
    /// @param account the account to check
    /// @return bool whether the account holds shares in the counter vault to the id provided or not
    function _hasCounterStake(uint256 id, address account) internal view returns (bool) {
        return vaults[type(uint256).max - id].balanceOf[account] > 0;
    }

    /// @dev getDeploymentData - returns the deployment data for the AtomWallet contract
    /// @return bytes memory the deployment data for the AtomWallet contract (using BeaconProxy pattern)
    function _getDeploymentData() internal view returns (bytes memory) {
        // Address of the atomWalletBeacon contract
        address beaconAddress = walletConfig.atomWalletBeacon;

        // BeaconProxy creation code
        bytes memory code = type(BeaconProxy).creationCode;

        // encode the init function of the AtomWallet contract with the entryPoint and atomWarden as constructor arguments
        bytes memory initData = abi.encodeWithSelector(
            AtomWallet.init.selector, IEntryPoint(walletConfig.entryPoint), walletConfig.atomWarden
        );

        // encode constructor arguments of the BeaconProxy contract (beacon address, init data)
        bytes memory encodedArgs = abi.encode(beaconAddress, initData);

        // concatenate the BeaconProxy creation code with the ABI-encoded constructor arguments
        return abi.encodePacked(code, encodedArgs);
    }

    /// @notice returns the Atom Wallet address for the given atom data
    /// @param id vault id of the atom associated to the atom wallet
    /// @return atomWallet the address of the atom wallet
    /// NOTE: the create2 salt is based off of the vault ID
    function computeAtomWalletAddr(uint256 id) public view returns (address) {
        // compute salt for create2
        bytes32 salt = bytes32(id);

        // get contract deployment data
        bytes memory data = _getDeploymentData();

        // compute the raw contract address
        bytes32 rawAddress = keccak256(abi.encodePacked(bytes1(0xff), address(this), salt, keccak256(data)));

        return address(bytes20(rawAddress << 96));
    }

    /* =================================================== */
    /*                MUTATIVE FUNCTIONS                   */
    /* =================================================== */

    /* -------------------------- */
    /*         Atom Wallet        */
    /* -------------------------- */

    /// @notice deploy a given atom wallet
    /// @param atomId vault id of atom
    /// @return atomWallet the address of the atom wallet
    /// NOTE: deploys an ERC4337 account (atom wallet) through a BeaconProxy. Reverts if the atom vault does not exist
    function deployAtomWallet(uint256 atomId) external whenNotPaused returns (address) {
        if (atomId == 0 || atomId > count) {
            revert Errors.MultiVault_VaultDoesNotExist();
        }

        // compute salt for create2
        bytes32 salt = bytes32(atomId);

        // get contract deployment data
        bytes memory data = _getDeploymentData();

        address atomWallet;

        // deploy atom wallet with create2:
        // value sent in wei,
        // memory offset of `code` (after first 32 bytes where the length is),
        // length of `code` (first 32 bytes of code),
        // salt for create2
        assembly {
            atomWallet := create2(0, add(data, 0x20), mload(data), salt)
        }

        if (atomWallet == address(0)) {
            revert Errors.MultiVault_DeployAccountFailed();
        }

        return atomWallet;
    }

    /* -------------------------- */
    /*         Create Atom        */
    /* -------------------------- */

    /// @notice Create an atom and return its vault id
    /// @param atomUri atom data to create atom with
    /// @return id vault id of the atom
    /// NOTE: This function will revert if called with less than `getAtomCost()` in `msg.value`
    function createAtom(bytes calldata atomUri) external payable nonReentrant whenNotPaused returns (uint256) {
        if (msg.value < getAtomCost()) {
            revert Errors.MultiVault_InsufficientBalance();
        }

        // create atom and get the protocol deposit fee
        (uint256 id, uint256 protocolDepositFee) = _createAtom(atomUri, msg.value);

        uint256 totalFeesForProtocol = atomConfig.atomCreationFee + protocolDepositFee;
        _transferFeesToProtocolVault(totalFeesForProtocol);

        return id;
    }

    /// @notice Batch create atoms and return their vault ids
    /// @param atomUris atom data array to create atoms with
    /// @return ids vault ids array of the atoms
    /// NOTE: This function will revert if called with less than `getAtomCost()` * `atomUris.length` in `msg.value`
    function batchCreateAtom(bytes[] calldata atomUris)
        external
        payable
        nonReentrant
        whenNotPaused
        returns (uint256[] memory)
    {
        uint256 length = atomUris.length;
        if (msg.value < getAtomCost() * length) {
            revert Errors.MultiVault_InsufficientBalance();
        }

        uint256 valuePerAtom = msg.value / length;
        uint256 protocolDepositFeeTotal;
        uint256[] memory ids = new uint256[](length);

        for (uint256 i = 0; i < length; i++) {
            uint256 protocolDepositFee;
            (ids[i], protocolDepositFee) = _createAtom(atomUris[i], valuePerAtom);

            // add protocol deposit fees to total
            protocolDepositFeeTotal += protocolDepositFee;
        }

        uint256 totalFeesForProtocol = atomConfig.atomCreationFee * length + protocolDepositFeeTotal;
        _transferFeesToProtocolVault(totalFeesForProtocol);

        return ids;
    }

    /// @notice Internal utility function to create an atom and handle vault creation
    /// @param atomUri The atom data to create an atom with
    /// @param value The value sent with the transaction
    /// @return id The new vault ID created for the atom
    function _createAtom(bytes calldata atomUri, uint256 value) internal returns (uint256, uint256) {
        if (atomUri.length > generalConfig.atomUriMaxLength) {
            revert Errors.MultiVault_AtomUriTooLong();
        }

        uint256 atomCost = getAtomCost();

        // check if atom already exists based on hash
        bytes32 hash = keccak256(atomUri);
        if (atomsByHash[hash] != 0) {
            revert Errors.MultiVault_AtomExists(atomUri);
        }

        // calculate user deposit amount
        uint256 userDeposit = value - atomCost;

        // create a new atom vault
        uint256 id = _createVault();

        // calculate protocol deposit fee
        uint256 protocolDepositFee = protocolFeeAmount(userDeposit, id);

        // deposit user funds into vault and mint shares for the user and shares for the zero address
        _depositOnVaultCreation(
            id,
            msg.sender, // receiver
            userDeposit - protocolDepositFee
        );

        // get atom wallet address for the corresponding atom
        address atomWallet = computeAtomWalletAddr(id);

        // deposit atomShareLockFee amount of assets and mint the shares for the atom wallet
        _depositOnVaultCreation(
            id,
            atomWallet, // receiver
            atomConfig.atomShareLockFee
        );

        // map the new vault ID to the atom data
        atoms[id] = atomUri;

        // map the resultant atom hash to the new vault ID
        atomsByHash[hash] = id;

        emit AtomCreated(msg.sender, atomWallet, atomUri, id);

        return (id, protocolDepositFee);
    }

    /* -------------------------- */
    /*        Create Triple       */
    /* -------------------------- */

    /// @notice create a triple and return its vault id
    /// @param subjectId vault id of the subject atom
    /// @param predicateId vault id of the predicate atom
    /// @param objectId vault id of the object atom
    /// @return id vault id of the triple
    /// NOTE: This function will revert if called with less than `getTripleCost()` in `msg.value`.
    ///       This function will revert if any of the atoms do not exist or if any ids are triple vaults.
    function createTriple(uint256 subjectId, uint256 predicateId, uint256 objectId)
        external
        payable
        nonReentrant
        whenNotPaused
        returns (uint256)
    {
        uint256 tripleCost = getTripleCost();

        if (msg.value < tripleCost) {
            revert Errors.MultiVault_InsufficientBalance();
        }

<<<<<<< HEAD
        // create triple and get the protocol deposit fee
        (uint256 id, uint256 protocolDepositFee) = _createTriple(subjectId, predicateId, objectId, msg.value);
=======
        // check if triple already exists
        bytes32 _hash = tripleHashFromAtoms(subjectId, predicateId, objectId);
        if (TriplesByHash[_hash] != 0) {
            revert Errors.MultiVault_TripleExists(subjectId, predicateId, objectId);
        }
>>>>>>> d0b47180

        uint256 totalFeesForProtocol = tripleConfig.tripleCreationFee + protocolDepositFee;
        _transferFeesToProtocolVault(totalFeesForProtocol);

        return id;
    }

    /// @notice batch create triples and return their vault ids
    /// @param subjectIds vault ids array of subject atoms
    /// @param predicateIds vault ids array of predicate atoms
    /// @param objectIds vault ids array of object atoms
    /// NOTE: This function will revert if called with less than `getTripleCost()` * `array.length` in `msg.value`.
    ///       This function will revert if any of the atoms do not exist or if any ids are triple vaults.
    function batchCreateTriple(
        uint256[] calldata subjectIds,
        uint256[] calldata predicateIds,
        uint256[] calldata objectIds
    ) external payable nonReentrant whenNotPaused returns (uint256[] memory) {
        if (subjectIds.length != predicateIds.length || subjectIds.length != objectIds.length) {
            revert Errors.MultiVault_ArraysNotSameLength();
        }

        uint256 length = subjectIds.length;
        uint256 tripleCost = getTripleCost();
        if (msg.value < tripleCost * length) {
            revert Errors.MultiVault_InsufficientBalance();
        }

        uint256 valuePerTriple = msg.value / length;
        uint256 protocolDepositFeeTotal;
        uint256[] memory ids = new uint256[](length);

        for (uint256 i = 0; i < length; i++) {
            uint256 protocolDepositFee;
            (ids[i], protocolDepositFee) = _createTriple(subjectIds[i], predicateIds[i], objectIds[i], valuePerTriple);

            // add protocol deposit fees to total
            protocolDepositFeeTotal += protocolDepositFee;
        }

        uint256 totalFeesForProtocol = tripleConfig.tripleCreationFee * length + protocolDepositFeeTotal;
        _transferFeesToProtocolVault(totalFeesForProtocol);

        return ids;
    }

    /// @notice Internal utility function to create a triple
    /// @param subjectId vault id of the subject atom
    /// @param predicateId vault id of the predicate atom
    /// @param objectId vault id of the object atom
    /// @param value The amount of ETH the user has sent minus the base triple cost
    /// @return id The new vault ID of the created triple
    /// @return protocolDepositFee The calculated protocol fee for the deposit
    function _createTriple(uint256 subjectId, uint256 predicateId, uint256 objectId, uint256 value)
        internal
        returns (uint256, uint256)
    {
        uint256 tripleCost = getTripleCost();

        // make sure atoms exist, if not, revert
        if (subjectId == 0 || subjectId > count) {
            revert Errors.MultiVault_AtomDoesNotExist();
        }
        if (predicateId == 0 || predicateId > count) {
            revert Errors.MultiVault_AtomDoesNotExist();
        }
        if (objectId == 0 || objectId > count) {
            revert Errors.MultiVault_AtomDoesNotExist();
        }

        // make sure that each id is not a triple vault id
        if (isTripleId(subjectId)) revert Errors.MultiVault_VaultIsTriple();
        if (isTripleId(predicateId)) revert Errors.MultiVault_VaultIsTriple();
        if (isTripleId(objectId)) revert Errors.MultiVault_VaultIsTriple();

        // check if triple already exists
<<<<<<< HEAD
        bytes32 hash = tripleHashFromAtoms(subjectId, predicateId, objectId);
        if (triplesByHash[hash] != 0) {
=======
        bytes32 _hash = tripleHashFromAtoms(subjectId, predicateId, objectId);
        if (TriplesByHash[_hash] != 0) {
>>>>>>> d0b47180
            revert Errors.MultiVault_TripleExists(subjectId, predicateId, objectId);
        }

        // calculate user deposit amount
        uint256 userDeposit = value - tripleCost;

        // create a new positive triple vault
        uint256 id = _createVault();

        // calculate protocol deposit fee
        uint256 protocolDepositFee = protocolFeeAmount(userDeposit, id);

        // map the resultant triple hash to the new vault ID of the triple
        triplesByHash[hash] = id;

        // map the triple's vault ID to the underlying atom vault IDs
        triples[id] = [subjectId, predicateId, objectId];

        // set this new triple's vault ID as true in the IsTriple mapping as well as its counter
        isTriple[id] = true;

        // give the user shares in the positive triple vault
        _depositOnVaultCreation(
            id,
            msg.sender, // receiver
            userDeposit - protocolDepositFee
        );

        emit TripleCreated(msg.sender, subjectId, predicateId, objectId, id);

        return (id, protocolDepositFee);
    }

    /* -------------------------- */
    /*    Deposit/Redeem Atom     */
    /* -------------------------- */

    /// @notice deposit eth into an atom vault and grant ownership of 'shares' to 'reciever'
    /// *payable msg.value amount of eth to deposit
    /// @param receiver the address to receiver the shares
    /// @param id the vault ID of the atom
    /// @return shares the amount of shares minted
    /// NOTE: this function will revert if the minimum deposit amount of eth is not met and
    ///       if the vault ID does not exist/is not an atom.
    function depositAtom(address receiver, uint256 id) external payable nonReentrant whenNotPaused returns (uint256) {
        if (id == 0 || id > count) {
            revert Errors.MultiVault_VaultDoesNotExist();
        }

        if (isTripleId(id)) {
            revert Errors.MultiVault_VaultNotAtom();
        }

        // deposit eth into vault and mint shares for the receiver
        (uint256 shares, uint256 protocolFees) = _deposit(receiver, id, msg.value);

        _transferFeesToProtocolVault(protocolFees);

        return shares;
    }

    /// @notice redeem assets from an atom vault
    /// @param shares the amount of shares to redeem
    /// @param receiver the address to receiver the assets
    /// @param id the vault ID of the atom
    /// @return assets the amount of assets/eth withdrawn
    function redeemAtom(uint256 shares, address receiver, uint256 id) external nonReentrant returns (uint256) {
        if (id == 0 || id > count) {
            revert Errors.MultiVault_VaultDoesNotExist();
        }

        /*
            withdraw shares from vault, returning the amount of
            assets to be transferred to the receiver
        */
        uint256 assets = _redeem(id, msg.sender, shares);

        // transfer eth to receiver factoring in fees/equity
        (bool success,) = payable(receiver).call{value: assets}("");
        if (!success) revert Errors.MultiVault_TransferFailed();

        return assets;
    }

    /* -------------------------- */
    /*   Deposit/Redeem Triple    */
    /* -------------------------- */

    /// @notice deposits assets of underlying tokens into a triple vault and grants ownership of 'shares' to 'reciever'
    /// *payable msg.value amount of eth to deposit
    /// @param receiver the address to receiver the shares
    /// @param id the vault ID of the triple
    /// @return shares the amount of shares minted
    /// NOTE: this function will revert if the minimum deposit amount of eth is not met and
    ///       if the vault ID does not exist/is not a triple.
    function depositTriple(address receiver, uint256 id)
        external
        payable
        nonReentrant
        whenNotPaused
        returns (uint256)
    {
        if (!isTripleId(id)) {
            revert Errors.MultiVault_VaultNotTriple();
        }

        if (_hasCounterStake(id, receiver)) {
            revert Errors.MultiVault_HasCounterStake();
        }

        // deposit eth into vault and mint shares for the receiver
        (uint256 shares, uint256 protocolFees) = _deposit(receiver, id, msg.value);

        _transferFeesToProtocolVault(protocolFees);

        // transfer eth from sender to the MultiVault
        uint256 userDeposit = msg.value - protocolFees;

        // distribute atom equity for all 3 atoms that underlie the triple
        uint256 _atomDepositFractionAmount = atomDepositFractionAmount(userDeposit, id);
        _depositAtomFraction(id, receiver, _atomDepositFractionAmount);

        return shares;
    }

    /// @notice redeems 'shares' number of shares from the triple vault and send 'assets' eth
    ///         from the multiVault to 'reciever' factoring in exit fees
    /// @param shares the amount of shares to redeem
    /// @param receiver the address to receiver the assets
    /// @param id the vault ID of the triple
    /// @return assets the amount of assets/eth withdrawn
    function redeemTriple(uint256 shares, address receiver, uint256 id) external nonReentrant returns (uint256) {
        if (!isTripleId(id)) {
            revert Errors.MultiVault_VaultNotTriple();
        }

        /*
            withdraw shares from vault, returning the amount of
            assets to be transferred to the receiver
        */
        uint256 assets = _redeem(id, msg.sender, shares);

        // transfer eth to receiver factoring in fees/equity
        (bool success,) = payable(receiver).call{value: assets}("");
        if (!success) revert Errors.MultiVault_TransferFailed();

        return assets;
    }

    /* =================================================== */
    /*                 INTERNAL METHODS                    */
    /* =================================================== */

    /// @dev transfer fees to the protocol vault
    function _transferFeesToProtocolVault(uint256 value) internal {
        (bool success,) = payable(generalConfig.protocolVault).call{value: value}("");
        if (!success) revert Errors.MultiVault_TransferFailed();

        emit FeesTransferred(msg.sender, generalConfig.protocolVault, value);
    }

    /// @dev _depositAtomFraction - divides amount across the three atoms composing the triple and issues the receiver shares
    /// NOTE: assumes funds have already been transferred to this contract
    function _depositAtomFraction(uint256 id, address receiver, uint256 amount) internal {
        // load atom IDs
        uint256[3] memory atomsIds;
        (atomsIds[0], atomsIds[1], atomsIds[2]) = getTripleAtoms(id);

        // floor div, so perAtom is slightly less than 1/3 of total input amount
        uint256 perAtom = amount / 3;

        // distribute proportional equity to each atom
        for (uint8 i = 0; i < 3; i++) {
            uint256 shares = _depositIntoVault(atomsIds[i], receiver, perAtom);
            tripleAtomShares[id][atomsIds[i]][receiver] += shares;
        }
    }

    /// @dev deposit assets into a vault
    /// change the vault's total assets, total shares and balanceOf mappings to reflect the deposit
    /// @return sharesForReceiver the amount of shares minted for the receiver
    function _depositIntoVault(
        uint256 id,
        address receiver,
        uint256 assets // protocol fees already deducted
    ) internal returns (uint256) {
        // changes in vault's total assets
        // if the vault is an atom vault `atomDepositFractionAmount` is 0
        uint256 totalAssetsDelta = assets - entryFeeAmount(assets, id) - atomDepositFractionAmount(assets, id);

        if (totalAssetsDelta <= 0) {
            revert Errors.MultiVault_InsufficientDepositAmountToCoverFees();
        }

        uint256 sharesForReceiver;

        if (vaults[id].totalShares == generalConfig.minShare) {
            sharesForReceiver = assets; // shares owed to receiver
        } else {
            sharesForReceiver = convertToShares(totalAssetsDelta, id); // shares owed to receiver
        }

        // changes in vault's total shares
        uint256 totalSharesDelta = sharesForReceiver;

        // set vault totals (assets and shares)
        _setVaultTotals(id, vaults[id].totalAssets + totalAssetsDelta, vaults[id].totalShares + totalSharesDelta);

        // mint `sharesOwed` shares to sender factoring in fees
        _mint(receiver, id, sharesForReceiver);

        emit Deposited(msg.sender, receiver, vaults[id].balanceOf[receiver], assets, sharesForReceiver, id);

        return sharesForReceiver;
    }

    /// @dev deposit assets into a vault upon creation
    /// change the vault's total assets, total shares and balanceOf mappings to reflect the deposit
    /// Additionally, initializes a counter vault with ghost shares.
    function _depositOnVaultCreation(uint256 id, address receiver, uint256 assets) internal {
        bool isAtomWallet = receiver == computeAtomWalletAddr(id);

        // ghost shares minted to the zero address upon vault creation
        uint256 sharesForZeroAddress = generalConfig.minShare;

        // ghost shares for the counter vault
        uint256 assetsForZeroAddressInCounterVault = generalConfig.minShare;

        uint256 sharesForReceiver = assets;

        // changes in vault's total assets or total shares
        uint256 totalDelta = isAtomWallet ? sharesForReceiver : sharesForReceiver + sharesForZeroAddress;

        // set vault totals for the vault
        _setVaultTotals(id, vaults[id].totalAssets + totalDelta, vaults[id].totalShares + totalDelta);

        // mint `sharesOwed` shares to sender factoring in fees
        _mint(receiver, id, sharesForReceiver);

        // mint `sharesForZeroAddress` shares to zero address to initialize the vault
        if (!isAtomWallet) {
            _mint(address(0), id, sharesForZeroAddress);
        }

        /*
         * Initialize the counter triple vault with ghost shares if id is a positive triple vault
         */
        if (isTripleId(id)) {
            uint256 counterVaultId = getCounterIdFromTriple(id);

            // set vault totals
            _setVaultTotals(
                counterVaultId,
                vaults[counterVaultId].totalAssets + assetsForZeroAddressInCounterVault,
                vaults[counterVaultId].totalShares + sharesForZeroAddress
            );

            // mint `sharesForZeroAddress` shares to zero address to initialize the vault
            _mint(address(0), counterVaultId, sharesForZeroAddress);
        }

        emit Deposited(msg.sender, receiver, vaults[id].balanceOf[receiver], assets, totalDelta, id);
    }

    /// @notice Internal function to encapsulate the common deposit logic for both atoms and triples
    /// @param receiver the address to receiver the shares
    /// @param id the vault ID of the atom or triple
    /// @param value the amount of eth to deposit
    /// @return shares the amount of shares minted
    /// @return protocolFees the amount of protocol fees deducted
    function _deposit(address receiver, uint256 id, uint256 value) internal returns (uint256, uint256) {
        if (previewDeposit(msg.value, id) == 0) {
            revert Errors.MultiVault_DepositOrWithdrawZeroShares();
        }

        if (value < generalConfig.minDeposit) {
            revert Errors.MultiVault_MinimumDeposit();
        }

        /*
            deposit eth into the vault, returning the amount of vault
            shares given to the receiver and protocol fees
        */
        uint256 protocolFees = protocolFeeAmount(msg.value, id);
        uint256 shares = _depositIntoVault(id, receiver, msg.value - protocolFees);

        return (shares, protocolFees);
    }

    /// @dev redeem shares out of a given vault
    /// change the vault's total assets, total shares and balanceOf mappings to reflect the withdrawal
    /// @return assetsForReceiver the amount of assets/eth to be transferred to the receiver
    function _redeem(uint256 id, address owner, uint256 shares) internal returns (uint256) {
        if (shares == 0) {
            revert Errors.MultiVault_DepositOrWithdrawZeroShares();
        }

        if (vaults[id].balanceOf[msg.sender] < shares) {
            revert Errors.MultiVault_InsufficientSharesInVault();
        }

        uint256 remainingShares = vaults[id].totalShares - shares;
        if (remainingShares < generalConfig.minShare) {
            revert Errors.MultiVault_InsufficientRemainingSharesInVault(remainingShares);
        }

        uint256 exitFees;
        uint256 assetsForReceiver;

        /*
         * if the withdraw amount results in a zero share balance for
         * the associated vault, no exit fee is charged to avoid
         * unaccounted for ether balances. Also, in case of an emergency
         * withdrawal (i.e. when the contract is paused), no exit fees
         * are charged either.
         */
        if (remainingShares == generalConfig.minShare || paused()) {
            exitFees = 0;
            assetsForReceiver = convertToAssets(shares, id);
        } else {
            assetsForReceiver = previewRedeem(shares, id);
            uint256 assets = convertToAssets(shares, id);
            exitFees = exitFeeAmount(assets, id);
        }

        // changes in vault's total shares
        uint256 totalSharesDelta = shares;

        // changes in vault's total assets
        uint256 totalAssetsDelta = assetsForReceiver;

        // set vault totals (assets and shares)
        _setVaultTotals(id, vaults[id].totalAssets - totalAssetsDelta, vaults[id].totalShares - totalSharesDelta);

        // burn shares, then transfer assets to receiver
        _burn(owner, id, shares);

        emit Redeemed(msg.sender, owner, vaults[id].balanceOf[owner], assetsForReceiver, shares, exitFees, id);

        return assetsForReceiver;
    }

    /// @dev mint vault shares of vault ID `id` to address `to`
    function _mint(address to, uint256 id, uint256 amount) internal {
        vaults[id].balanceOf[to] += amount;
    }

    /// @dev burn `amount` vault shares of vault ID `id` from address `from`
    function _burn(address from, uint256 id, uint256 amount) internal {
        if (from == address(0)) revert Errors.MultiVault_BurnFromZeroAddress();

        uint256 fromBalance = vaults[id].balanceOf[from];
        if (fromBalance < amount) {
            revert Errors.MultiVault_BurnInsufficientBalance();
        }

        unchecked {
            vaults[id].balanceOf[from] = fromBalance - amount;
        }
    }

    /// @dev set total assets and shares for a vault
    function _setVaultTotals(uint256 id, uint256 totalAssets, uint256 totalShares) internal {
        vaults[id].totalAssets = totalAssets;
        vaults[id].totalShares = totalShares;
    }

    /// @dev internal method for vault creation
    function _createVault() internal returns (uint256) {
        uint256 id = ++count;
        return id;
    }

    /// @dev internal method to validate the timelock constraints
    function _validateTimelock(bytes32 operationHash) internal view {
        Timelock memory timelock = timelocks[operationHash];

        if (timelock.readyTime == 0) {
            revert Errors.MultiVault_OperationNotScheduled();
        }
        if (timelock.executed) {
            revert Errors.MultiVault_OperationAlreadyExecuted();
        }
        if (timelock.readyTime > block.timestamp) {
            revert Errors.MultiVault_TimelockNotExpired();
        }
    }

    /* =================================================== */
    /*               RESTRICTED FUNCTIONS                  */
    /* =================================================== */

    /// @dev pause the pausable contract methods
    function pause() external onlyAdmin {
        _pause();
    }

    /// @dev unpause the pausable contract methods
    function unpause() external onlyAdmin {
        _unpause();
    }

    /// @dev schedule an operation to be executed after a delay
    /// @param operationId unique identifier for the operation
    /// @param data data to be executed
    function scheduleOperation(bytes32 operationId, bytes calldata data) external onlyAdmin {
        uint256 minDelay = generalConfig.minDelay;

        // Generate the operation hash
        bytes32 operationHash = keccak256(abi.encodePacked(operationId, data, minDelay));

        // Check timelock constraints and schedule the operation
        if (timelocks[operationHash].readyTime != 0) {
            revert Errors.MultiVault_OperationAlreadyScheduled();
        }
        timelocks[operationHash] = Timelock({data: data, readyTime: block.timestamp + minDelay, executed: false});
    }

    /// @dev execute a scheduled operation
    /// @param operationId unique identifier for the operation
    /// @param data data to be executed
    function cancelOperation(bytes32 operationId, bytes calldata data) external onlyAdmin {
        // Generate the operation hash
        bytes32 operationHash = keccak256(abi.encodePacked(operationId, data, generalConfig.minDelay));

        // Check timelock constraints and cancel the operation
        Timelock memory timelock = timelocks[operationHash];

        if (timelock.readyTime == 0) {
            revert Errors.MultiVault_OperationNotScheduled();
        }
        if (timelock.executed) {
            revert Errors.MultiVault_OperationAlreadyExecuted();
        }
        delete timelocks[operationHash];
    }

    /// @dev set admin
    /// @param admin address of the new admin
    function setAdmin(address admin) external onlyAdmin {
        // Generate the operation hash
        bytes memory data = abi.encodeWithSelector(EthMultiVaultV2.setAdmin.selector, admin);
        bytes32 opHash = keccak256(abi.encodePacked(SET_ADMIN, data, generalConfig.minDelay));

        // Check timelock constraints
        _validateTimelock(opHash);

        // Execute the operation
        generalConfig.admin = admin;

        // Mark the operation as executed
        timelocks[opHash].executed = true;
    }

    /// @dev set protocol vault
    /// @param protocolVault address of the new protocol vault
    function setProtocolVault(address protocolVault) external onlyAdmin {
        generalConfig.protocolVault = protocolVault;
    }

    /// @dev sets the minimum deposit amount for atoms and triples
    /// @param minDeposit new minimum deposit amount
    function setMinDeposit(uint256 minDeposit) external onlyAdmin {
        generalConfig.minDeposit = minDeposit;
    }

    /// @dev sets the minimum share amount for atoms and triples
    /// @param minShare new minimum share amount
    function setMinShare(uint256 minShare) external onlyAdmin {
        generalConfig.minShare = minShare;
    }

    /// @dev sets the atom URI max length
    /// @param atomUriMaxLength new atom URI max length
    function setAtomUriMaxLength(uint256 atomUriMaxLength) external onlyAdmin {
        generalConfig.atomUriMaxLength = atomUriMaxLength;
    }

    /// @dev sets the atom share lock fee
    /// @param atomShareLockFee new atom share lock fee
    function setAtomShareLockFee(uint256 atomShareLockFee) external onlyAdmin {
        atomConfig.atomShareLockFee = atomShareLockFee;
    }

    /// @dev sets the atom creation fee
    /// @param atomCreationFee new atom creation fee
    function setAtomCreationFee(uint256 atomCreationFee) external onlyAdmin {
        atomConfig.atomCreationFee = atomCreationFee;
    }

    /// @dev sets fee charged in wei when creating a triple to protocol vault
    /// @param tripleCreationFee new fee in wei
    function setTripleCreationFee(uint256 tripleCreationFee) external onlyAdmin {
        tripleConfig.tripleCreationFee = tripleCreationFee;
    }

    /// @dev sets the atom deposit fraction percentage for atoms used in triples
    ///      (number to be divided by `generalConfig.feeDenominator`)
    /// @param atomDepositFractionForTriple new atom deposit fraction percentage
    function setAtomDepositFraction(uint256 atomDepositFractionForTriple) external onlyAdmin {
        tripleConfig.atomDepositFractionForTriple = atomDepositFractionForTriple;
    }

    /// @dev sets entry fees for the specified vault (id=0 sets the default fees for all vaults)
    ///      id = 0 changes the default entry fee, id = n changes fees for vault n specifically
    /// @param id vault id to set entry fee for
    /// @param entryFee entry fee to set
    function setEntryFee(uint256 id, uint256 entryFee) external onlyAdmin {
        if (entryFee > generalConfig.feeDenominator) revert Errors.MultiVault_InvalidFeeSet();
        vaultFees[id].entryFee = entryFee;
    }

    /// @dev sets exit fees for the specified vault (id=0 sets the default fees for all vaults)
    ///      id = 0 changes the default exit fee, id = n changes fees for vault n specifically
    /// @dev admin cannot set the exit fee to be greater than `maxExitFeePercentage`, which is
    ///      set to be the 10% of `generalConfig.feeDenominator`, to avoid being able to prevent
    ///      users from withdrawing their assets
    /// @param id vault id to set exit fee for
    /// @param exitFee exit fee to set
    function setExitFee(uint256 id, uint256 exitFee) external onlyAdmin {
        uint256 maxExitFeePercentage = generalConfig.feeDenominator / 10;

        if (exitFee > maxExitFeePercentage) revert Errors.MultiVault_InvalidExitFee();

        // Generate the operation hash
        bytes memory data = abi.encodeWithSelector(EthMultiVaultV2.setExitFee.selector, id, exitFee);
        bytes32 opHash = keccak256(abi.encodePacked(SET_EXIT_FEE, data, generalConfig.minDelay));

        // Check timelock constraints
        _validateTimelock(opHash);

        // Execute the operation
        vaultFees[id].exitFee = exitFee;

        // Mark the operation as executed
        timelocks[opHash].executed = true;
    }

    /// @dev sets protocol fees for the specified vault (id=0 sets the default fees for all vaults)
    ///      id = 0 changes the default protocol fee, id = n changes fees for vault n specifically
    /// @param id vault id to set protocol fee for
    /// @param protocolFee protocol fee to set
    function setProtocolFee(uint256 id, uint256 protocolFee) external onlyAdmin {
        if (protocolFee > generalConfig.feeDenominator) revert Errors.MultiVault_InvalidFeeSet();
        vaultFees[id].protocolFee = protocolFee;
    }

    /* =================================================== */
    /*                    MODIFIERS                        */
    /* =================================================== */

    modifier onlyAdmin() {
        if (msg.sender != generalConfig.admin) {
            revert Errors.MultiVault_AdminOnly();
        }
        _;
    }

    /* =================================================== */
    /*                     FALLBACK                        */
    /* =================================================== */

    /// @notice fallback function to decompress the calldata and call the appropriate function
    fallback() external payable {
        LibZip.cdFallback();
    }

    /// @notice contract does not accept ETH donations
    receive() external payable {
        revert Errors.MultiVault_ReceiveNotAllowed();
    }
}<|MERGE_RESOLUTION|>--- conflicted
+++ resolved
@@ -179,6 +179,42 @@
         return totalFees;
     }
 
+    /// @notice returns the assets that would be returned to the receiver of the redeem and protocol fees
+    /// @param shares amount of `shares` to calculate fees on
+    /// @param id vault id to get corresponding fees for
+    /// @return assetsForReceiver amount of assets that would be returned to the receiver
+    /// @return protocolFees amount of assets that would be sent to the protocol vault
+    /// @return exitFees amount of assets that would be charged for the exit fee
+    function getRedeemFees(uint256 shares, uint256 id) public view returns (uint256, uint256, uint256) {
+        uint256 remainingShares = vaults[id].totalShares - shares;
+
+        uint256 assetsForReceiver = convertToAssets(shares, id);
+        uint256 protocolFees;
+        uint256 exitFees;
+
+        /*
+         * if the redeem amount results in a zero share balance for
+         * the associated vault, no exit fee is charged to avoid
+         * zero address accumulating disproportionate fee revenue via ghost 
+         * shares. Also, in case of an emergency redemption (i.e. when the 
+         * contract is paused), no exit fees are charged either.
+         */
+        if (paused()) {
+            exitFees = 0;
+            protocolFees = 0;
+        } else if (remainingShares == generalConfig.minShare) {
+            exitFees = 0;
+            protocolFees = protocolFeeAmount(assetsForReceiver, id);
+        } else {
+            protocolFees = protocolFeeAmount(assetsForReceiver, id);
+            exitFees = exitFeeAmount(assetsForReceiver - protocolFees, id);
+        }
+
+        assetsForReceiver = assetsForReceiver - exitFees - protocolFees;
+
+        return (assetsForReceiver, protocolFees, exitFees);
+    }
+
     /// @notice calculates fee on raw amount
     /// @param amount amount of assets to calculate fee on
     /// @param fee fee in %
@@ -272,17 +308,11 @@
     /// NOTE: this function pessimistically estimates the amount of shares that would be minted from the
     ///       input amount of assets so if the vault is empty before the deposit the caller receives more
     ///       shares than returned by this function, reference internal _depositIntoVault logic for details
-<<<<<<< HEAD
     function previewDeposit(
         uint256 assets, // should always be msg.value
         uint256 id
     ) public view returns (uint256) {
         uint256 totalFees = getDepositFees(assets, id);
-=======
-    function previewDeposit(uint256 assets, uint256 id) public view returns (uint256 shares) {
-        uint256 totalFees =
-            entryFeeAmount(assets, id) + atomDepositFractionAmount(assets, id) + protocolFeeAmount(assets, id);
->>>>>>> d0b47180
 
         if (assets < totalFees) {
             revert Errors.MultiVault_InsufficientDepositAmountToCoverFees();
@@ -298,19 +328,9 @@
     /// @param shares amount of shares to calculate assets on
     /// @param id vault id to get corresponding assets for
     /// @return assets amount of assets estimated to be returned to the receiver
-    /// NOTE: this function pessimistically estimates the amount of assets that would be returned to the
-    ///       receiver so in the case that the vault is empty after the redeem the receiver will receive
-    ///       more assets than what is returned by this function, reference internal _redeem logic for details
-<<<<<<< HEAD
-    function previewRedeem(uint256 shares, uint256 id) public view returns (uint256, uint256) {
-        uint256 assets = convertToAssets(shares, id);
-=======
-    function previewRedeem(uint256 shares, uint256 id) public view returns (uint256 assets) {
-        assets = convertToAssets(shares, id);
->>>>>>> d0b47180
-        uint256 exitFees = exitFeeAmount(assets, id);
-        assets -= exitFees;
-        return (assets, exitFees);
+    function previewRedeem(uint256 shares, uint256 id) public view returns (uint256) {
+        (uint256 assetsForReceiver,,) = getRedeemFees(shares, id);
+        return assetsForReceiver;
     }
 
     /// @notice returns max amount of shares that can be redeemed from the 'owner' balance through a redeem call
@@ -383,6 +403,17 @@
     /// @return balance number of shares user has in the vault
     function getVaultBalance(uint256 vaultId, address user) external view returns (uint256) {
         return vaults[vaultId].balanceOf[user];
+    }
+
+    /// @notice returns the number of shares and assets (less fees) user has in the vault
+    /// @param vaultId vault id of the vault
+    /// @param user address of the account
+    /// @return shares number of shares user has in the vault
+    /// @return assets number of assets user has in the vault
+    function getVaultStateForUser(uint256 vaultId, address user) external view returns (uint256, uint256) {
+        uint256 shares = vaults[vaultId].balanceOf[user];
+        (uint256 assets,,) = getRedeemFees(shares, vaultId);
+        return (shares, assets);
     }
 
     /// @dev checks if an account holds shares in the vault counter to the id provided
@@ -606,16 +637,8 @@
             revert Errors.MultiVault_InsufficientBalance();
         }
 
-<<<<<<< HEAD
         // create triple and get the protocol deposit fee
         (uint256 id, uint256 protocolDepositFee) = _createTriple(subjectId, predicateId, objectId, msg.value);
-=======
-        // check if triple already exists
-        bytes32 _hash = tripleHashFromAtoms(subjectId, predicateId, objectId);
-        if (TriplesByHash[_hash] != 0) {
-            revert Errors.MultiVault_TripleExists(subjectId, predicateId, objectId);
-        }
->>>>>>> d0b47180
 
         uint256 totalFeesForProtocol = tripleConfig.tripleCreationFee + protocolDepositFee;
         _transferFeesToProtocolVault(totalFeesForProtocol);
@@ -692,13 +715,8 @@
         if (isTripleId(objectId)) revert Errors.MultiVault_VaultIsTriple();
 
         // check if triple already exists
-<<<<<<< HEAD
         bytes32 hash = tripleHashFromAtoms(subjectId, predicateId, objectId);
         if (triplesByHash[hash] != 0) {
-=======
-        bytes32 _hash = tripleHashFromAtoms(subjectId, predicateId, objectId);
-        if (TriplesByHash[_hash] != 0) {
->>>>>>> d0b47180
             revert Errors.MultiVault_TripleExists(subjectId, predicateId, objectId);
         }
 
@@ -774,11 +792,13 @@
             withdraw shares from vault, returning the amount of
             assets to be transferred to the receiver
         */
-        uint256 assets = _redeem(id, msg.sender, shares);
+        (uint256 assets, uint256 protocolFees) = _redeem(id, msg.sender, shares);
 
         // transfer eth to receiver factoring in fees/equity
         (bool success,) = payable(receiver).call{value: assets}("");
         if (!success) revert Errors.MultiVault_TransferFailed();
+
+        _transferFeesToProtocolVault(protocolFees);
 
         return assets;
     }
@@ -839,12 +859,14 @@
             withdraw shares from vault, returning the amount of
             assets to be transferred to the receiver
         */
-        uint256 assets = _redeem(id, msg.sender, shares);
+        (uint256 assets, uint256 protocolFees) = _redeem(id, msg.sender, shares);
 
         // transfer eth to receiver factoring in fees/equity
         (bool success,) = payable(receiver).call{value: assets}("");
         if (!success) revert Errors.MultiVault_TransferFailed();
 
+        _transferFeesToProtocolVault(protocolFees);
+
         return assets;
     }
 
@@ -854,6 +876,8 @@
 
     /// @dev transfer fees to the protocol vault
     function _transferFeesToProtocolVault(uint256 value) internal {
+        if (value == 0) return;
+
         (bool success,) = payable(generalConfig.protocolVault).call{value: value}("");
         if (!success) revert Errors.MultiVault_TransferFailed();
 
@@ -885,20 +909,23 @@
         address receiver,
         uint256 assets // protocol fees already deducted
     ) internal returns (uint256) {
+        uint256 userAssets = assets - entryFeeAmount(assets, id) - atomDepositFractionAmount(assets, id);
+
+        if (userAssets <= 0) {
+            revert Errors.MultiVault_InsufficientDepositAmountToCoverFees();
+        }
+
         // changes in vault's total assets
         // if the vault is an atom vault `atomDepositFractionAmount` is 0
-        uint256 totalAssetsDelta = assets - entryFeeAmount(assets, id) - atomDepositFractionAmount(assets, id);
-
-        if (totalAssetsDelta <= 0) {
-            revert Errors.MultiVault_InsufficientDepositAmountToCoverFees();
-        }
+        uint256 totalAssetsDelta = assets - atomDepositFractionAmount(assets, id);
 
         uint256 sharesForReceiver;
 
         if (vaults[id].totalShares == generalConfig.minShare) {
             sharesForReceiver = assets; // shares owed to receiver
         } else {
-            sharesForReceiver = convertToShares(totalAssetsDelta, id); // shares owed to receiver
+            // user receives entryFeeAmount less shares than assets deposited into the vault
+            sharesForReceiver = convertToShares(userAssets, id);
         }
 
         // changes in vault's total shares
@@ -991,7 +1018,8 @@
     /// @dev redeem shares out of a given vault
     /// change the vault's total assets, total shares and balanceOf mappings to reflect the withdrawal
     /// @return assetsForReceiver the amount of assets/eth to be transferred to the receiver
-    function _redeem(uint256 id, address owner, uint256 shares) internal returns (uint256) {
+    /// @return protocolFees the amount of protocol fees deducted
+    function _redeem(uint256 id, address owner, uint256 shares) internal returns (uint256, uint256) {
         if (shares == 0) {
             revert Errors.MultiVault_DepositOrWithdrawZeroShares();
         }
@@ -1005,40 +1033,21 @@
             revert Errors.MultiVault_InsufficientRemainingSharesInVault(remainingShares);
         }
 
-        uint256 exitFees;
-        uint256 assetsForReceiver;
-
-        /*
-         * if the withdraw amount results in a zero share balance for
-         * the associated vault, no exit fee is charged to avoid
-         * unaccounted for ether balances. Also, in case of an emergency
-         * withdrawal (i.e. when the contract is paused), no exit fees
-         * are charged either.
-         */
-        if (remainingShares == generalConfig.minShare || paused()) {
-            exitFees = 0;
-            assetsForReceiver = convertToAssets(shares, id);
-        } else {
-            assetsForReceiver = previewRedeem(shares, id);
-            uint256 assets = convertToAssets(shares, id);
-            exitFees = exitFeeAmount(assets, id);
-        }
-
-        // changes in vault's total shares
-        uint256 totalSharesDelta = shares;
-
-        // changes in vault's total assets
-        uint256 totalAssetsDelta = assetsForReceiver;
+        (uint256 assetsForReceiver, uint256 protocolFees, uint256 exitFees) = getRedeemFees(shares, id);
 
         // set vault totals (assets and shares)
-        _setVaultTotals(id, vaults[id].totalAssets - totalAssetsDelta, vaults[id].totalShares - totalSharesDelta);
+        _setVaultTotals(
+            id,
+            vaults[id].totalAssets - (assetsForReceiver + protocolFees), // totalAssetsDelta
+            vaults[id].totalShares - shares // totalSharesDelta
+        );
 
         // burn shares, then transfer assets to receiver
         _burn(owner, id, shares);
 
         emit Redeemed(msg.sender, owner, vaults[id].balanceOf[owner], assetsForReceiver, shares, exitFees, id);
 
-        return assetsForReceiver;
+        return (assetsForReceiver, protocolFees);
     }
 
     /// @dev mint vault shares of vault ID `id` to address `to`
@@ -1207,7 +1216,9 @@
     /// @param id vault id to set entry fee for
     /// @param entryFee entry fee to set
     function setEntryFee(uint256 id, uint256 entryFee) external onlyAdmin {
-        if (entryFee > generalConfig.feeDenominator) revert Errors.MultiVault_InvalidFeeSet();
+        if (entryFee > generalConfig.feeDenominator) {
+            revert Errors.MultiVault_InvalidFeeSet();
+        }
         vaultFees[id].entryFee = entryFee;
     }
 
@@ -1221,7 +1232,9 @@
     function setExitFee(uint256 id, uint256 exitFee) external onlyAdmin {
         uint256 maxExitFeePercentage = generalConfig.feeDenominator / 10;
 
-        if (exitFee > maxExitFeePercentage) revert Errors.MultiVault_InvalidExitFee();
+        if (exitFee > maxExitFeePercentage) {
+            revert Errors.MultiVault_InvalidExitFee();
+        }
 
         // Generate the operation hash
         bytes memory data = abi.encodeWithSelector(EthMultiVaultV2.setExitFee.selector, id, exitFee);

--- conflicted
+++ resolved
@@ -41,13 +41,10 @@
       #- name: Run Forge build
       #  run: |
       #    forge build --sizes
-<<<<<<< HEAD
-=======
 
       - name: Run fmt check
         run: |
           npm run fmt:check
->>>>>>> d0b47180
 
       - name: Run Forge tests
         run: |

// SPDX-License-Identifier: BUSL-1.1
pragma solidity ^0.8.27;

import {Errors} from "src/libraries/Errors.sol";
import {IBaseCurve} from "src/interfaces/IBaseCurve.sol";

/**
 * @title  BaseCurve
 * @author 0xIntuition
 * @notice Abstract contract for a bonding curve. Defines the interface for converting assets to shares and vice versa.
 * @dev This contract is designed to be inherited by other bonding curve contracts, providing a common interface for
 *      converting between assets and shares.
 * @dev These curves handle the pure mathematical relationship for share price.  Pool ratio adjustments (such as
 *      accomodating for the effect of fees, supply burn, airdrops, etc) are handled by the EthMultiVault instead
 *      of the curves themselves.
 */
abstract contract BaseCurve is IBaseCurve {
    /// @notice The name of the curve
    string public name;

    /// @notice Construct the curve with a unique name
    ///
    /// @param _name Unique name for the curve
    constructor(string memory _name) {
        if (bytes(_name).length == 0) {
            revert Errors.BaseCurve_EmptyStringNotAllowed();
        }

        name = _name;
    }

    /// @notice The maximum number of shares that this curve can handle without overflowing.
    /// @dev Checked by the EthMultiVault before transacting
    function maxShares() external view virtual returns (uint256);

    /// @notice The maximum number of assets that this curve can handle without overflowing.
    /// @dev Checked by the EthMultiVault before transacting
    function maxAssets() external view virtual returns (uint256);

    /// @notice Preview how many shares would be minted for a deposit of assets
    ///
    /// @param assets Quantity of assets to deposit
    /// @param totalAssets Total quantity of assets already staked into the curve
    /// @param totalShares Total quantity of shares already awarded by the curve
    /// @return shares The number of shares that would be minted
    function previewDeposit(uint256 assets, uint256 totalAssets, uint256 totalShares)
        external
        view
        virtual
        returns (uint256 shares);

    /// @notice Preview how many assets would be required to mint a specific amount of shares
    ///
    /// @param shares Quantity of shares to mint
    /// @param totalShares Total quantity of shares already awarded by the curve
    /// @param totalAssets Total quantity of assets already staked into the curve
    /// @return assets The number of assets that would be required to mint the shares
    function previewMint(uint256 shares, uint256 totalShares, uint256 totalAssets)
        external
        view
        virtual
        returns (uint256 assets);

    /// @notice Preview how many shares would be redeemed for a withdrawal of assets
    ///
    /// @param assets Quantity of assets to withdraw
    /// @param totalAssets Total quantity of assets already staked into the curve
    /// @param totalShares Total quantity of shares already awarded by the curve
    /// @return shares The number of shares that would need to be redeemed
    function previewWithdraw(uint256 assets, uint256 totalAssets, uint256 totalShares)
        external
        view
        virtual
        returns (uint256 shares);

    /// @notice Preview how many assets would be returned for burning a specific amount of shares
    ///
    /// @param shares Quantity of shares to burn
    /// @param totalShares Total quantity of shares already awarded by the curve
    /// @param totalAssets Total quantity of assets already staked into the curve
    /// @return assets The number of assets that would be returned
    function previewRedeem(uint256 shares, uint256 totalShares, uint256 totalAssets)
        external
        view
        virtual
        returns (uint256 assets);

    /// @notice Convert assets to shares at a specific point on the curve
    ///
    /// @param assets Quantity of assets to convert to shares
    /// @param totalAssets Total quantity of assets already staked into the curve
    /// @param totalShares Total quantity of shares already awarded by the curve
    /// @return shares The number of shares equivalent to the given assets
    function convertToShares(uint256 assets, uint256 totalAssets, uint256 totalShares)
        external
        view
        virtual
        returns (uint256 shares);

    /// @notice Convert shares to assets at a specific point on the curve
    ///
    /// @param shares Quantity of shares to convert to assets
    /// @param totalShares Total quantity of shares already awarded by the curve
    /// @param totalAssets Total quantity of assets already staked into the curve
    /// @return assets The number of assets equivalent to the given shares
    function convertToAssets(uint256 shares, uint256 totalShares, uint256 totalAssets)
        external
        view
        virtual
        returns (uint256 assets);

    /// @notice Get the current price of a share
    ///
    /// @param totalShares Total quantity of shares already awarded by the curve
<<<<<<< HEAD
    /// @return sharePrice The current price of a share
    function currentPrice(uint256 totalShares) external view virtual returns (uint256 sharePrice);
=======
    /// @return sharePrice The current price of a share, scaled by 1e18
    function currentPrice(uint256 totalShares) public view virtual returns (uint256 sharePrice);

    /// @notice Construct the curve with a unique name
    ///
    /// @param _name Unique name for the curve
    constructor(string memory _name) {
        name = _name;
    }
>>>>>>> b1f80762
}<|MERGE_RESOLUTION|>--- conflicted
+++ resolved
@@ -112,10 +112,6 @@
     /// @notice Get the current price of a share
     ///
     /// @param totalShares Total quantity of shares already awarded by the curve
-<<<<<<< HEAD
-    /// @return sharePrice The current price of a share
-    function currentPrice(uint256 totalShares) external view virtual returns (uint256 sharePrice);
-=======
     /// @return sharePrice The current price of a share, scaled by 1e18
     function currentPrice(uint256 totalShares) public view virtual returns (uint256 sharePrice);
 
@@ -125,5 +121,4 @@
     constructor(string memory _name) {
         name = _name;
     }
->>>>>>> b1f80762
 }
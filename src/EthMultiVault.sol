// SPDX-License-Identifier: BUSL-1.1
pragma solidity ^0.8.21;

import {BeaconProxy} from "@openzeppelin/contracts/proxy/beacon/BeaconProxy.sol";
import {FixedPointMathLib} from "solady/utils/FixedPointMathLib.sol";
import {IEntryPoint} from "account-abstraction/contracts/interfaces/IEntryPoint.sol";
import {Initializable} from "@openzeppelin/contracts-upgradeable/proxy/utils/Initializable.sol";
import {LibZip} from "solady/utils/LibZip.sol";
import {PausableUpgradeable} from "@openzeppelin/contracts-upgradeable/utils/PausableUpgradeable.sol";
import {ReentrancyGuardUpgradeable} from "@openzeppelin/contracts-upgradeable/utils/ReentrancyGuardUpgradeable.sol";
import {SafeCastLib} from "solmate/utils/SafeCastLib.sol";
import {SafeTransferLib} from "solady/utils/SafeTransferLib.sol";

import {AtomWallet} from "src/AtomWallet.sol";
import {Errors} from "src/libraries/Errors.sol";
import {IEthMultiVault} from "src/interfaces/IEthMultiVault.sol";
import {IPermit2} from "src/interfaces/IPermit2.sol";

import {ProgressiveCurve} from "src/ProgressiveCurve.sol";
import {IBaseCurve} from "src/interfaces/IBaseCurve.sol";
import {IBondingCurveRegistry} from "src/interfaces/IBondingCurveRegistry.sol";

/**
 * @title  EthMultiVault
 * @author 0xIntuition
 * @notice Core contract of the Intuition protocol. Manages the creation and management of vaults
 *         associated with atoms & triples.
 * @notice A sophisticated vault management system that implements a dual-layer
 *         semantic data structure through "atoms" and "triples", reminiscent of
 *         RDF (Resource Description Framework) concepts.
 *
 * @notice Core protocol component managing the relationship between semantic data
 *         structures and their economic representations through vault mechanics.
 *         Implements ERC4626-style accounting with progressive bonding curves.
 *
 * @notice    ## Key Components:
 *     1. Vault Management
 *        - ETH deposits/withdrawals through ERC4626-style vault accounting
 *        - Progressive bonding curves for price discovery
 *        - Supports both standard pro-rata vaults and curve-specific vaults, for backwards compatibility.
 *
 *     2. Semantic Structure
 *        - Atoms: Base-level vaults representing individual semantic units
 *        - Triples: Composite vaults linking three atoms in subject-predicate-object relationships
 *        - Each vault type maintains independent state and fee structures
 *
 *     3. Security Features
 *        - Timelocked admin operations
 *        - Reentrancy protection
 *        - Pausable functionality
 *        - Granular fee controls with maximum caps
 *        - Approval system for delegated deposits
 *
 *     4. Smart Account Integration
 *        - Deploys ERC4337-compatible atom wallets
 *        - BeaconProxy pattern for upgradeable wallet implementations
 *        - Maintains initialization deposits for wallet operations
 *
 *     5. Fee Structure
 *        - Entry, exit, and protocol fees
 *        - Configurable per vault
 *        - Separate fee structures for atom/triple creation
 *        - Proportional deposit distribution for triple-related operations
 *
 * @dev ## Please note:
 *      This implementation of the EthMultiVault is messy for a reason.  We wanted to keep all of
 *      the audited code in place, while also enabling users to interact with Bonding Curve vaults.  For this
 *      reason, there are separate functions for all Bonding Curve related activity.  While this bloats the
 *      code size, it ensures that users can still use the audited pathways in the code if they wish, while also
 *      enabling them to engage in more economically exciting activities like the Progressive Curve or Offset Curve.
 * @dev The V2 of this contract will merge these pathways into one, providing a cleaner and more straightforward
 *      interface for depositing and redeeming.
 */
contract EthMultiVault is IEthMultiVault, Initializable, ReentrancyGuardUpgradeable, PausableUpgradeable {
    using FixedPointMathLib for uint256;
    using LibZip for bytes;

    /* =================================================== */
    /*                  STATE VARIABLES                    */
    /* =================================================== */

    // Operation identifiers
    bytes32 public constant SET_ADMIN = keccak256("setAdmin");
    bytes32 public constant SET_EXIT_FEE = keccak256("setExitFee");

    /// @notice Configuration structs
    GeneralConfig public generalConfig;
    AtomConfig public atomConfig;
    TripleConfig public tripleConfig;
    WalletConfig public walletConfig;

    /// @notice ID of the last vault to be created
    uint256 public count;

    /// @notice Mapping of vault ID to vault state
    // Vault ID -> Vault State
    mapping(uint256 vaultId => VaultState vaultState) public vaults;

    /// @notice Mapping of vault ID to vault fees
    // Vault ID -> Vault Fees
    mapping(uint256 vaultId => VaultFees vaultFees) public vaultFees;

    /// @notice Mapping of receiver to sender to determine if a sender is allowed to deposit assets on behalf of a receiver
    // Receiver -> Sender -> Is Approved
    mapping(address receiver => mapping(address sender => bool isApproved)) public approvals;

    /// @notice RDF (Resource Description Framework)
    // mapping of vault ID to atom data
    // Vault ID -> Atom Data
    mapping(uint256 atomId => bytes atomData) public atoms;

    // mapping of atom hash to atom vault ID
    // Hash -> Atom ID
    mapping(bytes32 atomHash => uint256 atomId) public atomsByHash;

    // mapping of triple vault ID to the underlying atom IDs that make up the triple
    // Triple ID -> VaultIDs of atoms that make up the triple
    mapping(uint256 tripleId => uint256[3] tripleAtomIds) public triples;

    // mapping of triple hash to triple vault ID
    // Hash -> Triple ID
    mapping(bytes32 tripleHash => uint256 tripleId) public triplesByHash;

    // mapping of triple vault IDs to determine whether a vault is a triple or not
    // Vault ID -> (Is Triple)
    mapping(uint256 vaultId => bool isTriple) public isTriple;

    /// @notice Timelock mapping (operation hash -> timelock struct)
    mapping(bytes32 operationHash => Timelock timelock) public timelocks;

    /// @notice Bonding Curve Vaults (termId -> curveId -> vaultState)
    mapping(uint256 vaultId => mapping(uint256 curveId => VaultState vaultState)) public bondingCurveVaults;

    /// @notice Bonding Curve Configurations
    BondingCurveConfig public bondingCurveConfig;

    /// @dev Gap for upgrade safety
    uint256[48] private __gap;

    /* =================================================== */
    /*                    MODIFIERS                        */
    /* =================================================== */

    /// @notice Modifier to restrict a function to the admin
    modifier onlyAdmin() {
        if (msg.sender != generalConfig.admin) {
            revert Errors.EthMultiVault_AdminOnly();
        }
        _;
    }

    /* =================================================== */
    /*                    INITIALIZER                      */
    /* =================================================== */

    /// @notice Initializes the EthMultiVault contract
    ///
    /// @param _generalConfig General configuration struct
    /// @param _atomConfig Atom configuration struct
    /// @param _tripleConfig Triple configuration struct
    /// @param _walletConfig Wallet configuration struct
    /// @param _defaultVaultFees Default vault fees struct
    ///
    /// @dev This function is called only once (during contract deployment)
    function init(
        GeneralConfig memory _generalConfig,
        AtomConfig memory _atomConfig,
        TripleConfig memory _tripleConfig,
        WalletConfig memory _walletConfig,
        VaultFees memory _defaultVaultFees,
        BondingCurveConfig memory _bondingCurveConfig
    ) external initializer {
        __ReentrancyGuard_init();
        __Pausable_init();

        generalConfig = _generalConfig;
        atomConfig = _atomConfig;
        tripleConfig = _tripleConfig;
        walletConfig = _walletConfig;
        bondingCurveConfig = _bondingCurveConfig;
        vaultFees[0] = VaultFees({
            entryFee: _defaultVaultFees.entryFee,
            exitFee: _defaultVaultFees.exitFee,
            protocolFee: _defaultVaultFees.protocolFee
        });
    }

    /* =================================================== */
    /*                     FALLBACK                        */
    /* =================================================== */

    /// @notice contract does not accept ETH donations
    receive() external payable {
        revert Errors.EthMultiVault_ReceiveNotAllowed();
    }

    /// @notice fallback function to decompress the calldata and call the appropriate function
    fallback() external payable {
        LibZip.cdFallback();
    }

    /* =================================================== */
    /*               RESTRICTED FUNCTIONS                  */
    /* =================================================== */

    /// @dev pauses the pausable contract methods
    function pause() external onlyAdmin {
        _pause();
    }

    /// @dev unpauses the pausable contract methods
    function unpause() external onlyAdmin {
        _unpause();
    }

    /// @dev schedule an operation to be executed after a delay
    ///
    /// @param operationId unique identifier for the operation
    /// @param data data to be executed
    function scheduleOperation(bytes32 operationId, bytes calldata data) external onlyAdmin {
        uint256 minDelay = generalConfig.minDelay;

        // Generate the operation hash
        bytes32 operationHash = keccak256(abi.encodePacked(operationId, data, minDelay));

        // Check timelock constraints and schedule the operation
        if (timelocks[operationHash].readyTime != 0) {
            revert Errors.EthMultiVault_OperationAlreadyScheduled();
        }

        // calculate the time when the operation can be executed
        uint256 readyTime = block.timestamp + minDelay;

        timelocks[operationHash] = Timelock({data: data, readyTime: readyTime, executed: false});

        emit OperationScheduled(operationId, data, readyTime);
    }

    /// @dev cancel a scheduled operation
    ///
    /// @param operationId unique identifier for the operation
    /// @param data data of the operation to be cancelled
    function cancelOperation(bytes32 operationId, bytes calldata data) external onlyAdmin {
        // Generate the operation hash
        bytes32 operationHash = keccak256(abi.encodePacked(operationId, data, generalConfig.minDelay));

        // Check timelock constraints and cancel the operation
        Timelock memory timelock = timelocks[operationHash];

        if (timelock.readyTime == 0) {
            revert Errors.EthMultiVault_OperationNotScheduled();
        }
        if (timelock.executed) {
            revert Errors.EthMultiVault_OperationAlreadyExecuted();
        }

        delete timelocks[operationHash];

        emit OperationCancelled(operationId, data);
    }

    /// @dev set admin
    /// @param admin address of the new admin
    function setAdmin(address admin) external onlyAdmin {
        address oldAdmin = generalConfig.admin;

        // Generate the operation hash
        bytes memory data = abi.encodeWithSelector(EthMultiVault.setAdmin.selector, admin);
        bytes32 opHash = keccak256(abi.encodePacked(SET_ADMIN, data, generalConfig.minDelay));

        // Check timelock constraints
        _validateTimelock(opHash);

        // Execute the operation
        generalConfig.admin = admin;

        // Mark the operation as executed
        timelocks[opHash].executed = true;

        emit AdminSet(admin, oldAdmin);
        emit OperationExecuted(SET_ADMIN, data);
    }

    /// @dev set protocol multisig
    /// @param protocolMultisig address of the new protocol multisig
    function setProtocolMultisig(address protocolMultisig) external onlyAdmin {
        address oldProtocolMultisig = generalConfig.protocolMultisig;

        generalConfig.protocolMultisig = protocolMultisig;

        emit protocolMultisigSet(protocolMultisig, oldProtocolMultisig);
    }

    /// @dev sets the minimum deposit amount for atoms and triples
    /// @param minDeposit new minimum deposit amount
    function setMinDeposit(uint256 minDeposit) external onlyAdmin {
        uint256 oldMinDeposit = generalConfig.minDeposit;

        generalConfig.minDeposit = minDeposit;

        emit MinDepositSet(minDeposit, oldMinDeposit);
    }

    /// @dev sets the minimum share amount for atoms and triples
    /// @param minShare new minimum share amount
    function setMinShare(uint256 minShare) external onlyAdmin {
        uint256 oldMinShare = generalConfig.minShare;

        generalConfig.minShare = minShare;

        emit MinShareSet(minShare, oldMinShare);
    }

    /// @dev sets the atom URI max length
    /// @param atomUriMaxLength new atom URI max length
    function setAtomUriMaxLength(uint256 atomUriMaxLength) external onlyAdmin {
        uint256 oldAtomUriMaxLength = generalConfig.atomUriMaxLength;

        generalConfig.atomUriMaxLength = atomUriMaxLength;

        emit AtomUriMaxLengthSet(atomUriMaxLength, oldAtomUriMaxLength);
    }

    /// @dev sets the atom share lock fee
    /// @param atomWalletInitialDepositAmount new atom share lock fee
    function setAtomWalletInitialDepositAmount(uint256 atomWalletInitialDepositAmount) external onlyAdmin {
        uint256 oldAtomWalletInitialDepositAmount = atomConfig.atomWalletInitialDepositAmount;

        atomConfig.atomWalletInitialDepositAmount = atomWalletInitialDepositAmount;

        emit AtomWalletInitialDepositAmountSet(atomWalletInitialDepositAmount, oldAtomWalletInitialDepositAmount);
    }

    /// @dev sets the atom creation fee
    /// @param atomCreationProtocolFee new atom creation fee
    function setAtomCreationProtocolFee(uint256 atomCreationProtocolFee) external onlyAdmin {
        uint256 oldAtomCreationProtocolFee = atomConfig.atomCreationProtocolFee;

        atomConfig.atomCreationProtocolFee = atomCreationProtocolFee;

        emit AtomCreationProtocolFeeSet(atomCreationProtocolFee, oldAtomCreationProtocolFee);
    }

    /// @dev sets fee charged in wei when creating a triple to protocol multisig
    /// @param tripleCreationProtocolFee new fee in wei
    function setTripleCreationProtocolFee(uint256 tripleCreationProtocolFee) external onlyAdmin {
        uint256 oldTripleCreationProtocolFee = tripleConfig.tripleCreationProtocolFee;

        tripleConfig.tripleCreationProtocolFee = tripleCreationProtocolFee;

        emit TripleCreationProtocolFeeSet(tripleCreationProtocolFee, oldTripleCreationProtocolFee);
    }

    /// @dev sets the atom deposit fraction on triple creation used to increase the amount of assets
    ///      in the underlying atom vaults on triple creation
    /// @param atomDepositFractionOnTripleCreation new atom deposit fraction on triple creation
    function setAtomDepositFractionOnTripleCreation(uint256 atomDepositFractionOnTripleCreation) external onlyAdmin {
        uint256 oldAtomDepositFractionOnTripleCreation = tripleConfig.atomDepositFractionOnTripleCreation;

        tripleConfig.atomDepositFractionOnTripleCreation = atomDepositFractionOnTripleCreation;

        emit AtomDepositFractionOnTripleCreationSet(
            atomDepositFractionOnTripleCreation, oldAtomDepositFractionOnTripleCreation
        );
    }

    /// @dev sets the atom deposit fraction percentage for atoms used in triples
    ///      (number to be divided by `generalConfig.feeDenominator`)
    /// @param atomDepositFractionForTriple new atom deposit fraction percentage
    function setAtomDepositFractionForTriple(uint256 atomDepositFractionForTriple) external onlyAdmin {
        uint256 maxAtomDepositFractionForTriple = generalConfig.feeDenominator * 9 / 10; // 90% of the fee denominator

        if (atomDepositFractionForTriple > maxAtomDepositFractionForTriple) {
            revert Errors.EthMultiVault_InvalidAtomDepositFractionForTriple();
        }

        uint256 oldAtomDepositFractionForTriple = tripleConfig.atomDepositFractionForTriple;

        tripleConfig.atomDepositFractionForTriple = atomDepositFractionForTriple;

        emit AtomDepositFractionForTripleSet(atomDepositFractionForTriple, oldAtomDepositFractionForTriple);
    }

    /// @dev sets entry fees for the specified vault (id=0 sets the default fees for all vaults)
    ///      id = 0 changes the default entry fee, id = n changes fees for vault n specifically
    /// @dev admin cannot set the entry fee to be greater than `maxEntryFeePercentage`, which is
    ///      set to be the 10% of `generalConfig.feeDenominator` (which represents 100%), to avoid
    ///      being able to prevent users from depositing assets with unreasonable fees
    ///
    /// @param id vault id to set entry fee for
    /// @param entryFee entry fee to set
    function setEntryFee(uint256 id, uint256 entryFee) external onlyAdmin {
        uint256 maxEntryFeePercentage = generalConfig.feeDenominator / 10;

        if (entryFee > maxEntryFeePercentage) {
            revert Errors.EthMultiVault_InvalidEntryFee();
        }

        uint256 oldEntryFee = vaultFees[id].entryFee;

        vaultFees[id].entryFee = entryFee;

        emit EntryFeeSet(id, entryFee, oldEntryFee);
    }

    /// @dev sets exit fees for the specified vault (id=0 sets the default fees for all vaults)
    ///      id = 0 changes the default exit fee, id = n changes fees for vault n specifically
    /// @dev admin cannot set the exit fee to be greater than `maxExitFeePercentage`, which is
    ///      set to be the 10% of `generalConfig.feeDenominator` (which represents 100%), to avoid
    ///      being able to prevent users from withdrawing their assets
    ///
    /// @param id vault id to set exit fee for
    /// @param exitFee exit fee to set
    function setExitFee(uint256 id, uint256 exitFee) external onlyAdmin {
        uint256 maxExitFeePercentage = generalConfig.feeDenominator / 10;

        if (exitFee > maxExitFeePercentage) {
            revert Errors.EthMultiVault_InvalidExitFee();
        }

        uint256 oldExitFee = vaultFees[id].exitFee;

        // Generate the operation hash
        bytes memory data = abi.encodeWithSelector(EthMultiVault.setExitFee.selector, id, exitFee);
        bytes32 opHash = keccak256(abi.encodePacked(SET_EXIT_FEE, data, generalConfig.minDelay));

        // Check timelock constraints
        _validateTimelock(opHash);

        // Execute the operation
        vaultFees[id].exitFee = exitFee;

        // Mark the operation as executed
        timelocks[opHash].executed = true;

        emit ExitFeeSet(id, exitFee, oldExitFee);
        emit OperationExecuted(SET_EXIT_FEE, data);
    }

    /// @dev sets protocol fees for the specified vault (id=0 sets the default fees for all vaults)
    ///      id = 0 changes the default protocol fee, id = n changes fees for vault n specifically
    /// @dev admin cannot set the protocol fee to be greater than `maxProtocolFeePercentage`, which is
    ///      set to be the 10% of `generalConfig.feeDenominator` (which represents 100%), to avoid
    ///      being able to prevent users from depositing or withdrawing their assets with unreasonable fees
    ///
    /// @param id vault id to set protocol fee for
    /// @param protocolFee protocol fee to set
    function setProtocolFee(uint256 id, uint256 protocolFee) external onlyAdmin {
        uint256 maxProtocolFeePercentage = generalConfig.feeDenominator / 10;

        if (protocolFee > maxProtocolFeePercentage) {
            revert Errors.EthMultiVault_InvalidProtocolFee();
        }

        uint256 oldProtocolFee = vaultFees[id].protocolFee;

        vaultFees[id].protocolFee = protocolFee;

        emit ProtocolFeeSet(id, protocolFee, oldProtocolFee);
    }

    /// @dev sets the atomWarden address
    /// @param atomWarden address of the new atomWarden
    function setAtomWarden(address atomWarden) external onlyAdmin {
        address oldAtomWarden = walletConfig.atomWarden;

        walletConfig.atomWarden = atomWarden;

        emit AtomWardenSet(atomWarden, oldAtomWarden);
    }

    /* =================================================== */
    /*                MUTATIVE FUNCTIONS                   */
    /* =================================================== */

    /* -------------------------- */
    /*         Atom Wallet        */
    /* -------------------------- */

    /// @notice deploy a given atom wallet
    /// @param atomId vault id of atom
    /// @return atomWallet the address of the atom wallet
    /// @dev deploys an ERC4337 account (atom wallet) through a BeaconProxy. Reverts if the atom vault does not exist
    function deployAtomWallet(uint256 atomId) external whenNotPaused returns (address) {
        if (atomId == 0 || atomId > count) {
            revert Errors.EthMultiVault_VaultDoesNotExist();
        }

        if (isTripleId(atomId)) {
            revert Errors.EthMultiVault_VaultNotAtom();
        }

        // compute salt for create2
        bytes32 salt = bytes32(atomId);

        // get contract deployment data
        bytes memory data = _getDeploymentData();

        address predictedAtomWalletAddress = computeAtomWalletAddr(atomId);

        uint256 codeLengthBefore = predictedAtomWalletAddress.code.length;

        address deployedAtomWalletAddress;

        // deploy atom wallet with create2:
        // value sent in wei,
        // memory offset of `code` (after first 32 bytes where the length is),
        // length of `code` (first 32 bytes of code),
        // salt for create2
        assembly {
            deployedAtomWalletAddress := create2(0, add(data, 0x20), mload(data), salt)
        }

        if (deployedAtomWalletAddress == address(0)) {
            if (codeLengthBefore == 0) {
                revert Errors.EthMultiVault_DeployAccountFailed();
            } else {
                return predictedAtomWalletAddress;
            }
        }

        emit AtomWalletDeployed(atomId, deployedAtomWalletAddress);

        return predictedAtomWalletAddress;
    }

    /* -------------------------- */
    /*         Approvals          */
    /* -------------------------- */

    /// @notice approve a sender to deposit assets on behalf of the receiver
    /// @param sender address to approve
    function approveSender(address sender) external {
        address receiver = msg.sender;

        if (receiver == sender) {
            revert Errors.EthMultiVault_CannotApproveSelf();
        }

        if (approvals[receiver][sender]) {
            revert Errors.EthMultiVault_SenderAlreadyApproved();
        }

        approvals[receiver][sender] = true;

        emit SenderApproved(receiver, sender, true);
    }

    /// @notice revoke a sender's approval to deposit assets on behalf of the receiver
    /// @param sender address to revoke
    function revokeSender(address sender) external {
        address receiver = msg.sender;

        if (receiver == sender) {
            revert Errors.EthMultiVault_CannotRevokeSelf();
        }

        if (!approvals[receiver][sender]) {
            revert Errors.EthMultiVault_SenderNotApproved();
        }

        approvals[receiver][sender] = false;

        emit SenderRevoked(receiver, sender, false);
    }

    /* -------------------------- */
    /*         Create Atom        */
    /* -------------------------- */

    /// @notice Create an atom and return its vault id
    /// @param atomUri atom data to create atom with
    /// @return id vault id of the atom
    /// @dev This function will revert if called with less than `getAtomCost()` in `msg.value`
    function createAtom(bytes calldata atomUri) external payable nonReentrant whenNotPaused returns (uint256) {
        if (msg.value < getAtomCost()) {
            revert Errors.EthMultiVault_InsufficientBalance();
        }

        // create atom and get the protocol deposit fee
        (uint256 id, uint256 protocolDepositFee) = _createAtom(atomUri, msg.value);

        uint256 totalFeesForProtocol = atomConfig.atomCreationProtocolFee + protocolDepositFee;
        _transferFeesToProtocolMultisig(totalFeesForProtocol);

        return id;
    }

    /// @notice Batch create atoms and return their vault ids
    /// @param atomUris atom data array to create atoms with
    /// @return ids vault ids array of the atoms
    /// @dev This function will revert if called with less than `getAtomCost()` * `atomUris.length` in `msg.value`
    function batchCreateAtom(bytes[] calldata atomUris)
        external
        payable
        nonReentrant
        whenNotPaused
        returns (uint256[] memory)
    {
        uint256 length = atomUris.length;
        if (msg.value < getAtomCost() * length) {
            revert Errors.EthMultiVault_InsufficientBalance();
        }

        uint256 valuePerAtom = msg.value / length;
        uint256 protocolDepositFeeTotal;
        uint256[] memory ids = new uint256[](length);

        for (uint256 i = 0; i < length; i++) {
            uint256 protocolDepositFee;
            (ids[i], protocolDepositFee) = _createAtom(atomUris[i], valuePerAtom);

            // add protocol deposit fees to total
            protocolDepositFeeTotal += protocolDepositFee;
        }

        uint256 totalFeesForProtocol = atomConfig.atomCreationProtocolFee * length + protocolDepositFeeTotal;
        _transferFeesToProtocolMultisig(totalFeesForProtocol);

        return ids;
    }

    /// @notice Internal utility function to create an atom and handle vault creation
    ///
    /// @param atomUri The atom data to create an atom with
    /// @param value The value sent with the transaction
    ///
    /// @return id The new vault ID created for the atom
    function _createAtom(bytes calldata atomUri, uint256 value) internal returns (uint256, uint256) {
        if (atomUri.length > generalConfig.atomUriMaxLength) {
            revert Errors.EthMultiVault_AtomUriTooLong();
        }

        uint256 atomCost = getAtomCost();

        // check if atom already exists based on hash
        bytes32 hash = keccak256(atomUri);
        if (atomsByHash[hash] != 0) {
            revert Errors.EthMultiVault_AtomExists(atomUri);
        }

        // calculate user deposit amount
        uint256 userDeposit = value - atomCost;

        // create a new atom vault
        uint256 id = _createVault();

        // calculate protocol deposit fee
        uint256 protocolDepositFee = protocolFeeAmount(userDeposit, id);

        // calculate user deposit after protocol fees
        uint256 userDepositAfterprotocolFee = userDeposit - protocolDepositFee;

        // deposit user funds into vault and mint shares for the user and shares for the admin to initialize the vault
        _depositOnVaultCreation(
            id,
            msg.sender, // receiver
            userDepositAfterprotocolFee
        );

        // get atom wallet address for the corresponding atom
        address atomWallet = computeAtomWalletAddr(id);

        // deposit atomWalletInitialDepositAmount amount of assets and mint the shares for the atom wallet
        _depositOnVaultCreation(
            id,
            atomWallet, // receiver
            atomConfig.atomWalletInitialDepositAmount
        );

        // map the new vault ID to the atom data
        atoms[id] = atomUri;

        // map the resultant atom hash to the new vault ID
        atomsByHash[hash] = id;

        emit AtomCreated(msg.sender, atomWallet, atomUri, id);

        return (id, protocolDepositFee);
    }

    /* -------------------------- */
    /*        Create Triple       */
    /* -------------------------- */

    /// @notice create a triple and return its vault id
    ///
    /// @param subjectId vault id of the subject atom
    /// @param predicateId vault id of the predicate atom
    /// @param objectId vault id of the object atom
    ///
    /// @return id vault id of the triple
    /// @dev This function will revert if called with less than `getTripleCost()` in `msg.value`.
    ///       This function will revert if any of the atoms do not exist or if any ids are triple vaults.
    function createTriple(uint256 subjectId, uint256 predicateId, uint256 objectId)
        external
        payable
        nonReentrant
        whenNotPaused
        returns (uint256)
    {
        if (msg.value < getTripleCost()) {
            revert Errors.EthMultiVault_InsufficientBalance();
        }

        // create triple and get the protocol deposit fee
        (uint256 id, uint256 protocolDepositFee) = _createTriple(subjectId, predicateId, objectId, msg.value);

        uint256 totalFeesForProtocol = tripleConfig.tripleCreationProtocolFee + protocolDepositFee;
        _transferFeesToProtocolMultisig(totalFeesForProtocol);

        return id;
    }

    /// @notice batch create triples and return their vault ids
    ///
    /// @param subjectIds vault ids array of subject atoms
    /// @param predicateIds vault ids array of predicate atoms
    /// @param objectIds vault ids array of object atoms
    ///
    /// @dev This function will revert if called with less than `getTripleCost()` * `array.length` in `msg.value`.
    ///       This function will revert if any of the atoms do not exist or if any ids are triple vaults.
    function batchCreateTriple(
        uint256[] calldata subjectIds,
        uint256[] calldata predicateIds,
        uint256[] calldata objectIds
    ) external payable nonReentrant whenNotPaused returns (uint256[] memory) {
        if (subjectIds.length != predicateIds.length || subjectIds.length != objectIds.length) {
            revert Errors.EthMultiVault_ArraysNotSameLength();
        }

        uint256 length = subjectIds.length;
        uint256 tripleCost = getTripleCost();
        if (msg.value < tripleCost * length) {
            revert Errors.EthMultiVault_InsufficientBalance();
        }

        uint256 valuePerTriple = msg.value / length;
        uint256 protocolDepositFeeTotal;
        uint256[] memory ids = new uint256[](length);

        for (uint256 i = 0; i < length; i++) {
            uint256 protocolDepositFee;
            (ids[i], protocolDepositFee) = _createTriple(subjectIds[i], predicateIds[i], objectIds[i], valuePerTriple);

            // add protocol deposit fees to total
            protocolDepositFeeTotal += protocolDepositFee;
        }

        uint256 totalFeesForProtocol = tripleConfig.tripleCreationProtocolFee * length + protocolDepositFeeTotal;
        _transferFeesToProtocolMultisig(totalFeesForProtocol);

        return ids;
    }

    /// @notice Internal utility function to create a triple
    ///
    /// @param subjectId vault id of the subject atom
    /// @param predicateId vault id of the predicate atom
    /// @param objectId vault id of the object atom
    /// @param value The amount of ETH the user has sent minus the base triple cost
    ///
    /// @return id The new vault ID of the created triple
    /// @return protocolDepositFee The calculated protocol fee for the deposit
    function _createTriple(uint256 subjectId, uint256 predicateId, uint256 objectId, uint256 value)
        internal
        returns (uint256, uint256)
    {
        uint256[3] memory tripleAtomIds = [subjectId, predicateId, objectId];

        for (uint256 i = 0; i < 3; i++) {
            // make sure atoms exist, if not, revert
            if (tripleAtomIds[i] == 0 || tripleAtomIds[i] > count) {
                revert Errors.EthMultiVault_AtomDoesNotExist(tripleAtomIds[i]);
            }

            // make sure that each id is not a triple vault id
            if (isTripleId(tripleAtomIds[i])) {
                revert Errors.EthMultiVault_VaultIsTriple(tripleAtomIds[i]);
            }
        }

        // check if triple already exists
        bytes32 hash = tripleHashFromAtoms(subjectId, predicateId, objectId);

        if (triplesByHash[hash] != 0) {
            revert Errors.EthMultiVault_TripleExists(subjectId, predicateId, objectId);
        }

        // calculate user deposit amount
        uint256 userDeposit = value - getTripleCost();

        // create a new positive triple vault
        uint256 id = _createVault();

        // calculate protocol deposit fee
        uint256 protocolDepositFee = protocolFeeAmount(userDeposit, id);

        // calculate user deposit after protocol fees
        uint256 userDepositAfterprotocolFee = userDeposit - protocolDepositFee;

        // map the resultant triple hash to the new vault ID of the triple
        triplesByHash[hash] = id;

        // map the triple's vault ID to the underlying atom vault IDs
        triples[id] = [subjectId, predicateId, objectId];

        // set this new triple's vault ID as true in the IsTriple mapping as well as its counter
        isTriple[id] = true;

        uint256 atomDepositFraction = atomDepositFractionAmount(userDepositAfterprotocolFee, id);

        // give the user shares in the positive triple vault
        _depositOnVaultCreation(
            id,
            msg.sender, // receiver
            userDepositAfterprotocolFee - atomDepositFraction
        );

        // deposit assets into each underlying atom vault and mint shares for the receiver
        if (atomDepositFraction > 0) {
            _depositAtomFraction(
                id,
                msg.sender, // receiver
                atomDepositFraction
            );
        }

        if (tripleConfig.atomDepositFractionOnTripleCreation > 0) {
            for (uint256 i = 0; i < 3; i++) {
                uint256 atomId = tripleAtomIds[i];
                // increase the total assets in each underlying atom vault
                _setVaultTotals(
                    atomId,
                    vaults[atomId].totalAssets + (tripleConfig.atomDepositFractionOnTripleCreation / 3),
                    vaults[atomId].totalShares
                );
            }
        }

        emit TripleCreated(msg.sender, subjectId, predicateId, objectId, id);

        return (id, protocolDepositFee);
    }

    /* -------------------------- */
    /*    Deposit/Redeem Atom     */
    /* -------------------------- */

    /// @notice deposit eth into an atom vault and grant ownership of 'shares' to 'reciever'
    ///         *payable msg.value amount of eth to deposit
    /// @dev assets parameter is omitted in favor of msg.value, unlike in ERC4626
    ///
    /// @param receiver the address to receive the shares
    /// @param id the vault ID of the atom
    ///
    /// @return shares the amount of shares minted
    /// @dev this function will revert if the minimum deposit amount of eth is not met and
    ///       if the vault ID does not exist/is not an atom.
    function depositAtom(address receiver, uint256 id) external payable nonReentrant whenNotPaused returns (uint256) {
        if (msg.sender != receiver && !approvals[receiver][msg.sender]) {
            revert Errors.EthMultiVault_SenderNotApproved();
        }

        if (id == 0 || id > count) {
            revert Errors.EthMultiVault_VaultDoesNotExist();
        }

        if (isTripleId(id)) {
            revert Errors.EthMultiVault_VaultNotAtom();
        }

        if (msg.value < generalConfig.minDeposit) {
            revert Errors.EthMultiVault_MinimumDeposit();
        }

        uint256 protocolFee = protocolFeeAmount(msg.value, id);
        uint256 userDepositAfterprotocolFee = msg.value - protocolFee;

        // deposit eth into vault and mint shares for the receiver
        uint256 shares = _deposit(receiver, id, userDepositAfterprotocolFee);

        _transferFeesToProtocolMultisig(protocolFee);

        return shares;
    }

    /// @notice deposit eth into an atom vault and grant ownership of 'shares' to 'reciever'
    ///         *payable msg.value amount of eth to deposit
    /// @dev assets parameter is omitted in favor of msg.value, unlike in ERC4626
    ///
    /// @param receiver the address to receive the shares
    /// @param atomId the vault ID of the atom
    /// @param curveId the vault ID of the curve
    ///
    /// @return shares the amount of shares minted
    /// @dev this function will revert if the minimum deposit amount of eth is not met and
    ///       if the vault ID does not exist/is not an atom.
    /// @dev This method is entirely separate from depositAtom, because we wanted to leave the audited pathways intact.
    ///      This serves as an intermediary solution to enable users to interact with bonding curve vaults before
    ///      performing an audit of the full refactor (V2).
    function depositAtomCurve(address receiver, uint256 atomId, uint256 curveId)
        external
        payable
        nonReentrant
        whenNotPaused
        returns (uint256)
    {
        if (msg.sender != receiver && !approvals[receiver][msg.sender]) {
            revert Errors.EthMultiVault_SenderNotApproved();
        }

        if (atomId == 0 || atomId > count) {
            revert Errors.EthMultiVault_VaultDoesNotExist();
        }

        if (isTripleId(atomId)) {
            revert Errors.EthMultiVault_VaultNotAtom();
        }

        if (msg.value < generalConfig.minDeposit) {
            revert Errors.EthMultiVault_MinimumDeposit();
        }

        uint256 protocolFee = protocolFeeAmount(msg.value, atomId);
        uint256 userDepositAfterprotocolFee = msg.value - protocolFee;

        // deposit eth into vault and mint shares for the receiver
        uint256 shares = _depositCurve(receiver, atomId, curveId, userDepositAfterprotocolFee);

        _transferFeesToProtocolMultisig(protocolFee);

        return shares;
    }

    /// @notice redeem shares from an atom vault for assets
    ///
    /// @param shares the amount of shares to redeem
    /// @param receiver the address to receiver the assets
    /// @param id the vault ID of the atom
    ///
    /// @return assets the amount of assets/eth withdrawn
    /// @dev Emergency redemptions without any fees being charged are always possible, even if the contract is paused
    ///       See `getRedeemAssetsAndFees` for more details on the fees charged
    function redeemAtom(uint256 shares, address receiver, uint256 id) external nonReentrant returns (uint256) {
        if (id == 0 || id > count) {
            revert Errors.EthMultiVault_VaultDoesNotExist();
        }

        if (isTripleId(id)) {
            revert Errors.EthMultiVault_VaultNotAtom();
        }

        /*
            withdraw shares from vault, returning the amount of
            assets to be transferred to the receiver
        */
        (uint256 assets, uint256 protocolFee) = _redeem(id, msg.sender, receiver, shares);

        // transfer eth to receiver factoring in fees/shares
        (bool success,) = payable(receiver).call{value: assets}("");
        if (!success) {
            revert Errors.EthMultiVault_TransferFailed();
        }

        _transferFeesToProtocolMultisig(protocolFee);

        return assets;
    }

    /// @notice redeem shares from a bonding curve atom vault for assets
    ///
    /// @param shares the amount of shares to redeem
    /// @param receiver the address to receiver the assets
    /// @param atomId the vault ID of the atom
    /// @param curveId the vault ID of the curve
    ///
    /// @return assets the amount of assets/eth withdrawn
    /// @dev This method is entirely separate from redeemAtom, because we wanted to leave the audited pathways intact.
    ///      This serves as an intermediary solution to enable users to interact with bonding curve vaults before
    ///      performing an audit of the full refactor (V2).
    function redeemAtomCurve(uint256 shares, address receiver, uint256 atomId, uint256 curveId)
        external
        nonReentrant
        returns (uint256)
    {
        if (atomId == 0 || atomId > count) {
            revert Errors.EthMultiVault_VaultDoesNotExist();
        }

        if (isTripleId(atomId)) {
            revert Errors.EthMultiVault_VaultNotAtom();
        }

        /*
            withdraw shares from vault, returning the amount of
            assets to be transferred to the receiver
        */
        (uint256 assets, uint256 protocolFee) = _redeemCurve(atomId, curveId, msg.sender, receiver, shares);

        // transfer eth to receiver factoring in fees/shares
        (bool success,) = payable(receiver).call{value: assets}("");
        if (!success) {
            revert Errors.EthMultiVault_TransferFailed();
        }

        _transferFeesToProtocolMultisig(protocolFee);

        return assets;
    }

    /* -------------------------- */
    /*   Deposit/Redeem Triple    */
    /* -------------------------- */

    /// @notice deposits assets of underlying tokens into a triple vault and grants ownership of 'shares' to 'receiver'
    ///         *payable msg.value amount of eth to deposit
    /// @dev assets parameter is omitted in favor of msg.value, unlike in ERC4626
    ///
    /// @param receiver the address to receive the shares
    /// @param id the vault ID of the triple
    ///
    /// @return shares the amount of shares minted
    /// @dev this function will revert if the minimum deposit amount of eth is not met and
    ///       if the vault ID does not exist/is not a triple.
    function depositTriple(address receiver, uint256 id)
        external
        payable
        nonReentrant
        whenNotPaused
        returns (uint256)
    {
        if (msg.sender != receiver && !approvals[receiver][msg.sender]) {
            revert Errors.EthMultiVault_SenderNotApproved();
        }

        if (!isTripleId(id)) {
            revert Errors.EthMultiVault_VaultNotTriple();
        }

        if (_hasCounterStake(id, receiver)) {
            revert Errors.EthMultiVault_HasCounterStake();
        }

        if (msg.value < generalConfig.minDeposit) {
            revert Errors.EthMultiVault_MinimumDeposit();
        }

        uint256 protocolFee = protocolFeeAmount(msg.value, id);
        uint256 userDepositAfterprotocolFee = msg.value - protocolFee;

        // deposit eth into vault and mint shares for the receiver
        uint256 shares = _deposit(receiver, id, userDepositAfterprotocolFee);

        // distribute atom shares for all 3 atoms that underly the triple
        uint256 atomDepositFraction = atomDepositFractionAmount(userDepositAfterprotocolFee, id);

        // deposit assets into each underlying atom vault and mint shares for the receiver
        if (atomDepositFraction > 0) {
            _depositAtomFraction(id, receiver, atomDepositFraction);
        }

        _transferFeesToProtocolMultisig(protocolFee);

        return shares;
    }

    /// @notice deposit eth into a bonding curve triple vault and grant ownership of 'shares' to 'receiver'
    ///         *payable msg.value amount of eth to deposit
    /// @dev assets parameter is omitted in favor of msg.value, unlike in ERC4626
    ///
    /// @param receiver the address to receive the shares
    /// @param tripleId the vault ID of the triple
    /// @param curveId the vault ID of the curve
    ///
    /// @return shares the amount of shares minted
    /// @dev This method is entirely separate from depositTriple, because we wanted to leave the audited pathways intact.
    ///      This serves as an intermediary solution to enable users to interact with bonding curve vaults before
    ///      performing an audit of the full refactor (V2).
    function depositTripleCurve(address receiver, uint256 tripleId, uint256 curveId)
        external
        payable
        nonReentrant
        whenNotPaused
        returns (uint256)
    {
        if (msg.sender != receiver && !approvals[receiver][msg.sender]) {
            revert Errors.EthMultiVault_SenderNotApproved();
        }

        if (!isTripleId(tripleId)) {
            revert Errors.EthMultiVault_VaultNotTriple();
        }

        if (_hasCounterStakeCurve(tripleId, curveId, receiver)) {
            revert Errors.EthMultiVault_HasCounterStake();
        }

        if (msg.value < generalConfig.minDeposit) {
            revert Errors.EthMultiVault_MinimumDeposit();
        }

        uint256 protocolFee = protocolFeeAmount(msg.value, tripleId);
        uint256 userDepositAfterprotocolFee = msg.value - protocolFee;

        // deposit eth into vault and mint shares for the receiver
        uint256 shares = _depositCurve(receiver, tripleId, curveId, userDepositAfterprotocolFee);

        // distribute atom shares for all 3 atoms that underly the triple
        uint256 atomDepositFraction = atomDepositFractionAmount(userDepositAfterprotocolFee, tripleId);

        // deposit assets into each underlying atom vault and mint shares for the receiver
        if (atomDepositFraction > 0) {
            _depositAtomFractionCurve(tripleId, curveId, receiver, atomDepositFraction);
        }

        _transferFeesToProtocolMultisig(protocolFee);

        return shares;
    }

    /// @notice redeems 'shares' number of shares from the triple vault and send 'assets' eth
    ///         from the contract to 'reciever' factoring in exit fees
    ///
    /// @param shares the amount of shares to redeem
    /// @param receiver the address to receiver the assets
    /// @param id the vault ID of the triple
    ///
    /// @return assets the amount of assets/eth withdrawn
    /// @dev Emergency redemptions without any fees being charged are always possible, even if the contract is paused
    ///       See `getRedeemAssetsAndFees` for more details on the fees charged
    function redeemTriple(uint256 shares, address receiver, uint256 id) external nonReentrant returns (uint256) {
        if (!isTripleId(id)) {
            revert Errors.EthMultiVault_VaultNotTriple();
        }

        /*
            withdraw shares from vault, returning the amount of
            assets to be transferred to the receiver
        */
        (uint256 assets, uint256 protocolFee) = _redeem(id, msg.sender, receiver, shares);

        // transfer eth to receiver factoring in fees/shares
        (bool success,) = payable(receiver).call{value: assets}("");
        if (!success) {
            revert Errors.EthMultiVault_TransferFailed();
        }

        _transferFeesToProtocolMultisig(protocolFee);

        return assets;
    }

    /// @notice redeem shares from a bonding curve triple vault for assets
    ///
    /// @param shares the amount of shares to redeem
    /// @param receiver the address to receiver the assets
    /// @param tripleId the vault ID of the triple
    /// @param curveId the vault ID of the curve
    ///
    /// @return assets the amount of assets/eth withdrawn
    /// @dev This method is entirely separate from redeemTriple, because we wanted to leave the audited pathways intact.
    ///      This serves as an intermediary solution to enable users to interact with bonding curve vaults before
    ///      performing an audit of the full refactor (V2).
    function redeemTripleCurve(uint256 shares, address receiver, uint256 tripleId, uint256 curveId)
        external
        nonReentrant
        returns (uint256)
    {
        if (!isTripleId(tripleId)) {
            revert Errors.EthMultiVault_VaultNotTriple();
        }

        /*
            withdraw shares from vault, returning the amount of
            assets to be transferred to the receiver
        */
        (uint256 assets, uint256 protocolFee) = _redeemCurve(tripleId, curveId, msg.sender, receiver, shares);

        // transfer eth to receiver factoring in fees/shares
        (bool success,) = payable(receiver).call{value: assets}("");
        if (!success) {
            revert Errors.EthMultiVault_TransferFailed();
        }

        _transferFeesToProtocolMultisig(protocolFee);

        return assets;
    }

    /* =================================================== */
    /*                 INTERNAL METHODS                    */
    /* =================================================== */

    /// @dev transfer fees to the protocol multisig
    /// @param value the amount of eth to transfer
    function _transferFeesToProtocolMultisig(uint256 value) internal {
        if (value == 0) return;

        (bool success,) = payable(generalConfig.protocolMultisig).call{value: value}("");
        if (!success) {
            revert Errors.EthMultiVault_TransferFailed();
        }

        emit FeesTransferred(msg.sender, generalConfig.protocolMultisig, value);
    }

    /// @dev divides amount across the three atoms composing the triple and issues shares to
    ///      the receiver. Doesn't charge additional protocol fees, but it does charge entry fees on each deposit
    ///      into an atom vault.
    ///
    /// @param id the vault ID of the triple
    /// @param receiver the address to receive the shares
    /// @param amount the amount of eth to deposit
    ///
    /// @dev assumes funds have already been transferred to this contract
    function _depositAtomFraction(uint256 id, address receiver, uint256 amount) internal {
        // load atom IDs
        uint256[3] memory atomsIds;
        (atomsIds[0], atomsIds[1], atomsIds[2]) = getTripleAtoms(id);

        // floor div, so perAtom is slightly less than 1/3 of total input amount
        uint256 perAtom = amount / 3;

        // distribute proportional shares to each atom
        for (uint256 i = 0; i < 3; i++) {
            // deposit assets into each atom vault and mint shares for the receiver
            _deposit(receiver, atomsIds[i], perAtom);
        }
    }

    function _depositAtomFractionCurve(uint256 tripleId, uint256 curveId, address receiver, uint256 amount) internal {
        // load atom IDs
        uint256[3] memory atomsIds;
        (atomsIds[0], atomsIds[1], atomsIds[2]) = getTripleAtoms(tripleId);

        // floor div, so perAtom is slightly less than 1/3 of total input amount
        uint256 perAtom = amount / 3;

        // distribute proportional shares to each atom
        for (uint256 i = 0; i < 3; i++) {
            // deposit assets into each atom vault and mint shares for the receiver
            _depositCurve(receiver, atomsIds[i], curveId, perAtom);
        }
    }

    /// @dev deposit assets into a vault upon creation.
    ///      Changes the vault's total assets, total shares and balanceOf mappings to reflect the deposit.
    ///      Additionally, initializes a counter vault with ghost shares.
    ///
    /// @param id the vault ID of the atom or triple
    /// @param receiver the address to receive the shares
    /// @param assets the amount of eth to deposit
    function _depositOnVaultCreation(uint256 id, address receiver, uint256 assets) internal {
        bool isAtomWallet = receiver == computeAtomWalletAddr(id);

        // ghost shares minted to the admin upon vault creation for all newly created vaults
        uint256 ghostShares = generalConfig.minShare;

        uint256 sharesForReceiver = assets;

        // changes in vault's total assets and total shares (because ratio is 1:1 on vault creation)
        uint256 totalDelta = isAtomWallet ? sharesForReceiver : sharesForReceiver + ghostShares;

        // set vault totals for the vault
        _setVaultTotals(id, vaults[id].totalAssets + totalDelta, vaults[id].totalShares + totalDelta);

        // mint `sharesOwed` shares to sender factoring in fees
        _mint(receiver, id, sharesForReceiver);

        // mint `ghostShares` shares to admin to initialize the vault
        if (!isAtomWallet) {
            _mint(generalConfig.admin, id, ghostShares);
        }

        /// Initialize the counter triple vault with ghost shares if it is a triple creation flow
        if (isTripleId(id)) {
            uint256 counterVaultId = getCounterIdFromTriple(id);

            // set vault totals
            _setVaultTotals(
                counterVaultId,
                vaults[counterVaultId].totalAssets + ghostShares,
                vaults[counterVaultId].totalShares + ghostShares
            );

            // mint `ghostShares` shares to admin to initialize the vault
            _mint(generalConfig.admin, counterVaultId, ghostShares);
        }

        emit Deposited(
            msg.sender,
            receiver,
            vaults[id].balanceOf[receiver],
            assets, // userAssetsAfterTotalFees
            totalDelta, // sharesForReceiver
            0, // entryFee is not charged on vault creation
            id,
            isTripleId(id),
            isAtomWallet
        );
    }

    /// @notice Internal function to encapsulate the common deposit logic for both atoms and triples
    ///
    /// @param receiver the address to receive the shares
    /// @param id the vault ID of the atom or triple
    /// @param value the amount of eth to deposit
    ///
    /// @return sharesForReceiver the amount of shares minted
    function _deposit(address receiver, uint256 id, uint256 value) internal returns (uint256) {
        if (previewDeposit(value, id) == 0) {
            revert Errors.EthMultiVault_DepositOrWithdrawZeroShares();
        }

        (uint256 totalAssetsDelta, uint256 sharesForReceiver, uint256 userAssetsAfterTotalFees, uint256 entryFee) =
            getDepositSharesAndFees(value, id);

        if (totalAssetsDelta == 0) {
            revert Errors.EthMultiVault_InsufficientDepositAmountToCoverFees();
        }

        // set vault totals (assets and shares)
        _setVaultTotals(
            id,
            vaults[id].totalAssets + totalAssetsDelta,
            vaults[id].totalShares + sharesForReceiver // totalSharesDelta
        );

        // mint `sharesOwed` shares to sender factoring in fees
        _mint(receiver, id, sharesForReceiver);

        emit Deposited(
            msg.sender,
            receiver,
            vaults[id].balanceOf[receiver],
            userAssetsAfterTotalFees,
            sharesForReceiver,
            entryFee,
            id,
            isTripleId(id),
            false
        );

        return sharesForReceiver;
    }

    function _depositCurve(address receiver, uint256 id, uint256 curveId, uint256 value) internal returns (uint256) {
        if (previewDepositCurve(value, id, curveId) == 0) {
            revert Errors.EthMultiVault_DepositOrWithdrawZeroShares();
        }

        if (value + bondingCurveVaults[id][curveId].totalAssets > _registry().getCurveMaxAssets(curveId)) {
            revert Errors.EthMultiVault_DepositExceedsMaxAssets();
        }

        (uint256 totalAssetsDelta, uint256 sharesForReceiver, uint256 userAssetsAfterTotalFees, uint256 entryFee) =
            getDepositSharesAndFeesCurve(value, id, curveId);

        if (totalAssetsDelta == 0) {
            revert Errors.EthMultiVault_InsufficientDepositAmountToCoverFees();
        }

        // Increment pro rata vault ledger instead of curve vault ledger by fees
        if (entryFee > 0) {
            _setVaultTotals(id, vaults[id].totalAssets + entryFee, vaults[id].totalShares);
        }

        // Increment curve vault ledger by amount of assets left over after fees
        _increaseCurveVaultTotals(id, curveId, userAssetsAfterTotalFees, sharesForReceiver);

        // mint `sharesOwed` shares to sender factoring in fees
        _mintCurve(receiver, id, curveId, sharesForReceiver);

        // This will be revised after syncing with BE
        emit DepositedCurve(
            msg.sender,
            receiver,
            bondingCurveVaults[id][curveId].balanceOf[receiver],
            userAssetsAfterTotalFees,
            sharesForReceiver,
            entryFee,
            id,
            // isTripleId(id), // <-- Omitted because of stack too deep
            false
        );

        return sharesForReceiver;
    }

    /// @dev redeem shares out of a given vault.
    ///      Changes the vault's total assets, total shares and balanceOf mappings to reflect the withdrawal
    ///
    /// @param id the vault ID of the atom or triple
    /// @param sender the address to redeem the shares from
    /// @param receiver the address to receive the assets
    /// @param shares the amount of shares to redeem
    ///
    /// @return assetsForReceiver the amount of assets/eth to be transferred to the receiver
    /// @return protocolFee the amount of protocol fees deducted
    function _redeem(uint256 id, address sender, address receiver, uint256 shares)
        internal
        returns (uint256, uint256)
    {
        if (shares == 0) {
            revert Errors.EthMultiVault_DepositOrWithdrawZeroShares();
        }

        if (maxRedeem(sender, id) < shares) {
            revert Errors.EthMultiVault_InsufficientSharesInVault();
        }

        // uint256 remainingShares = vaults[id].totalShares - shares;
        if (vaults[id].totalShares - shares < generalConfig.minShare) {
            revert Errors.EthMultiVault_InsufficientRemainingSharesInVault(vaults[id].totalShares - shares);
        }

        (, uint256 assetsForReceiver, uint256 protocolFee, uint256 exitFee) = getRedeemAssetsAndFees(shares, id);

        // set vault totals (assets and shares)
        _setVaultTotals(
            id,
            vaults[id].totalAssets - (assetsForReceiver + protocolFee), // totalAssetsDelta
            vaults[id].totalShares - shares // totalSharesDelta
        );

        // burn shares, then transfer assets to receiver
        _burn(sender, id, shares);

        emit Redeemed(sender, receiver, vaults[id].balanceOf[sender], assetsForReceiver, shares, exitFee, id);

        return (assetsForReceiver, protocolFee);
    }

    /// @dev redeem shares out of a given bonding curve vault.
    ///      Changes the vault's total assets, total shares and balanceOf mappings to reflect the withdrawal
    ///
    /// @param id the vault ID of the atom or triple
    /// @param curveId the vault ID of the curve
    /// @param sender the address to redeem the shares from
    /// @param receiver the address to receive the assets
    /// @param shares the amount of shares to redeem
    ///
    /// @return assetsForReceiver the amount of assets/eth to be transferred to the receiver
    /// @return protocolFee the amount of protocol fees deducted
    function _redeemCurve(uint256 id, uint256 curveId, address sender, address receiver, uint256 shares)
        internal
        returns (uint256, uint256)
    {
        if (shares == 0) {
            revert Errors.EthMultiVault_DepositOrWithdrawZeroShares();
        }

        if (maxRedeemCurve(sender, id, curveId) < shares) {
            revert Errors.EthMultiVault_InsufficientSharesInVault();
        }

        (, uint256 assetsForReceiver, uint256 protocolFee, uint256 exitFee) =
            getRedeemAssetsAndFeesCurve(shares, id, curveId);

        // Increment pro rata vault ledger instead of curve vault ledger by fees
        if (exitFee > 0) {
            _setVaultTotals(id, vaults[id].totalAssets + exitFee, vaults[id].totalShares);
        }

        // Decrement curve vault ledger by amount of assets left over after fees
        _decreaseCurveVaultTotals(id, curveId, assetsForReceiver + protocolFee + exitFee, shares);

        // burn shares, then transfer assets to receiver
        _burnCurve(sender, id, curveId, shares);

        // Omitting this because of stack too deep, we can figure out what BE actually needs and trim this.
        emit RedeemedCurve(
            sender,
            receiver,
            bondingCurveVaults[id][curveId].balanceOf[sender],
            assetsForReceiver,
            shares, /*exitFee,*/
            id,
            curveId
        );

        return (assetsForReceiver, protocolFee);
    }

    /// @dev mint vault shares of vault ID `id` to address `to`
    ///
    /// @param to address to mint shares to
    /// @param id vault ID to mint shares for
    /// @param amount amount of shares to mint
    function _mint(address to, uint256 id, uint256 amount) internal {
        vaults[id].balanceOf[to] += amount;
    }

    function _mintCurve(address to, uint256 id, uint256 curveId, uint256 amount) internal {
        bondingCurveVaults[id][curveId].balanceOf[to] += amount;
    }

    /// @dev burn `amount` vault shares of vault ID `id` from address `from`
    ///
    /// @param from address to burn shares from
    /// @param id vault ID to burn shares from
    /// @param amount amount of shares to burn
    function _burn(address from, uint256 id, uint256 amount) internal {
        if (from == address(0)) revert Errors.EthMultiVault_BurnFromZeroAddress();

        uint256 fromBalance = vaults[id].balanceOf[from];
        if (fromBalance < amount) {
            revert Errors.EthMultiVault_BurnInsufficientBalance();
        }

        unchecked {
            vaults[id].balanceOf[from] = fromBalance - amount;
        }
    }

    function _burnCurve(address from, uint256 id, uint256 curveId, uint256 amount) internal {
        if (from == address(0)) revert Errors.EthMultiVault_BurnFromZeroAddress();

        uint256 fromBalance = bondingCurveVaults[id][curveId].balanceOf[from];
        if (fromBalance < amount) {
            revert Errors.EthMultiVault_BurnInsufficientBalance();
        }

        unchecked {
            bondingCurveVaults[id][curveId].balanceOf[from] = fromBalance - amount;
        }
    }

    /// @dev set total assets and shares for a vault
    ///
    /// @param id vault ID to set totals for
    /// @param totalAssets new total assets for the vault
    /// @param totalShares new total shares for the vault
    function _setVaultTotals(uint256 id, uint256 totalAssets, uint256 totalShares) internal {
        // Share price can only change when vault totals change
        uint256 oldSharePrice = currentSharePrice(id);
        vaults[id].totalAssets = totalAssets;
        vaults[id].totalShares = totalShares;
        uint256 newSharePrice = currentSharePrice(id);
        emit SharePriceChanged(id, newSharePrice, oldSharePrice);
    }

    /// @dev increase the total assets and shares for a given bonding curve vault
    ///
    /// @param id the vault ID of the atom or triple
    /// @param curveId the vault ID of the curve
    /// @param assetsDelta the amount of assets to increase the total assets by
    /// @param sharesDelta the amount of shares to increase the total shares by
    /// @dev emits an event, as this affects the share price of the specified bonding curve vault
    function _increaseCurveVaultTotals(uint256 id, uint256 curveId, uint256 assetsDelta, uint256 sharesDelta)
        internal
    {
        // Share price can only change when vault totals change
        uint256 oldSharePrice = currentSharePriceCurve(id, curveId);
        bondingCurveVaults[id][curveId].totalAssets += assetsDelta;
        bondingCurveVaults[id][curveId].totalShares += sharesDelta;
        uint256 newSharePrice = currentSharePriceCurve(id, curveId);
        emit SharePriceChangedCurve(id, curveId, newSharePrice, oldSharePrice);
    }

    /// @dev decrease the total assets and shares for a given bonding curve vault
    ///
    /// @param id the vault ID of the atom or triple
    /// @param curveId the vault ID of the curve
    /// @param assetsDelta the amount of assets to decrease the total assets by
    /// @param sharesDelta the amount of shares to decrease the total shares by
    /// @dev emits an event, as this affects the share price of the specified bonding curve vault
    function _decreaseCurveVaultTotals(uint256 id, uint256 curveId, uint256 assetsDelta, uint256 sharesDelta)
        internal
    {
        // Share price can only change when vault totals change
        uint256 oldSharePrice = currentSharePriceCurve(id, curveId);
        bondingCurveVaults[id][curveId].totalAssets -= assetsDelta;
        bondingCurveVaults[id][curveId].totalShares -= sharesDelta;
        uint256 newSharePrice = currentSharePriceCurve(id, curveId);
        emit SharePriceChangedCurve(id, curveId, newSharePrice, oldSharePrice);
    }

    /// @dev internal method for vault creation
    function _createVault() internal returns (uint256) {
        uint256 id = ++count;
        return id;
    }

    /* =================================================== */
    /*                    VIEW FUNCTIONS                   */
    /* =================================================== */

    /* -------------------------- */
    /*         Fee Helpers        */
    /* -------------------------- */

    /// @notice returns the cost of creating an atom
    /// @return atomCost the cost of creating an atom
    function getAtomCost() public view returns (uint256) {
        uint256 atomCost = atomConfig.atomCreationProtocolFee // paid to protocol
            + atomConfig.atomWalletInitialDepositAmount // for purchasing shares for atom wallet
            + generalConfig.minShare; // for purchasing ghost shares
        return atomCost;
    }

    /// @notice returns the cost of creating a triple
    /// @return tripleCost the cost of creating a triple
    function getTripleCost() public view returns (uint256) {
        uint256 tripleCost = tripleConfig.tripleCreationProtocolFee // paid to protocol
            + tripleConfig.atomDepositFractionOnTripleCreation // goes towards increasing the amount of assets in the underlying atom vaults
            + generalConfig.minShare * 2; // for purchasing ghost shares for the positive and counter triple vaults
        return tripleCost;
    }

    /// @notice returns the total fees that would be charged for depositing 'assets' into a vault
    ///
    /// @param assets amount of `assets` to calculate fees on
    /// @param id vault id to get corresponding fees for
    ///
    /// @return totalFees total fees that would be charged for depositing 'assets' into a vault
    function getDepositFees(uint256 assets, uint256 id) public view returns (uint256) {
        uint256 protocolFee = protocolFeeAmount(assets, id);
        uint256 userAssetsAfterprotocolFee = assets - protocolFee;

        uint256 atomDepositFraction = atomDepositFractionAmount(userAssetsAfterprotocolFee, id);
        uint256 userAssetsAfterprotocolFeeAndAtomDepositFraction = userAssetsAfterprotocolFee - atomDepositFraction;

        uint256 entryFee = entryFeeAmount(userAssetsAfterprotocolFeeAndAtomDepositFraction, id);
        uint256 totalFees = protocolFee + atomDepositFraction + entryFee;

        return totalFees;
    }

    /// @notice returns the shares for recipient and other important values when depositing 'assets' into a vault
    ///
    /// @param assets amount of `assets` to calculate fees on (should always be msg.value - protocolFee)
    /// @param id vault id to get corresponding fees for
    ///
    /// @return totalAssetsDelta changes in vault's total assets
    /// @return sharesForReceiver changes in vault's total shares (shares owed to receiver)
    /// @return userAssetsAfterTotalFees amount of assets that goes towards minting shares for the receiver
    /// @return entryFee amount of assets that would be charged for the entry fee
    function getDepositSharesAndFees(uint256 assets, uint256 id)
        public
        view
        returns (uint256, uint256, uint256, uint256)
    {
        uint256 atomDepositFraction = atomDepositFractionAmount(assets, id);
        uint256 userAssetsAfterAtomDepositFraction = assets - atomDepositFraction;

        // changes in vault's total assets
        // if the vault is an atom vault `atomDepositFraction` is 0
        uint256 totalAssetsDelta = assets - atomDepositFraction;

        uint256 entryFee;

        if (vaults[id].totalShares == generalConfig.minShare) {
            entryFee = 0;
        } else {
            entryFee = entryFeeAmount(userAssetsAfterAtomDepositFraction, id);
        }

        // amount of assets that goes towards minting shares for the receiver
        uint256 userAssetsAfterTotalFees = userAssetsAfterAtomDepositFraction - entryFee;

        // user receives amount of shares as calculated by `convertToShares`
        uint256 sharesForReceiver = convertToShares(userAssetsAfterTotalFees, id);

        return (totalAssetsDelta, sharesForReceiver, userAssetsAfterTotalFees, entryFee);
    }

    function getDepositSharesAndFeesCurve(uint256 assets, uint256 id, uint256 curveId)
        public
        view
        returns (uint256, uint256, uint256, uint256)
    {
        uint256 atomDepositFraction = atomDepositFractionAmount(assets, id);
        uint256 userAssetsAfterAtomDepositFraction = assets - atomDepositFraction;

        // changes in vault's total assets
        // if the vault is an atom vault `atomDepositFraction` is 0
        uint256 totalAssetsDelta = assets - atomDepositFraction;

        uint256 entryFee;

        if (bondingCurveVaults[id][curveId].totalShares == generalConfig.minShare) {
            entryFee = 0;
        } else {
            entryFee = entryFeeAmount(userAssetsAfterAtomDepositFraction, id);
        }

        // amount of assets that goes towards minting shares for the receiver
        uint256 userAssetsAfterTotalFees = userAssetsAfterAtomDepositFraction - entryFee;

        // user receives amount of shares as calculated by `convertToShares`
        uint256 sharesForReceiver = convertToSharesCurve(userAssetsAfterTotalFees, id, curveId);

        return (totalAssetsDelta, sharesForReceiver, userAssetsAfterTotalFees, entryFee);
    }

    /// @notice returns the assets for receiver and other important values when redeeming 'shares' from a vault
    ///
    /// @param shares amount of `shares` to calculate fees on
    /// @param id vault id to get corresponding fees for
    ///
    /// @return totalUserAssets total amount of assets user would receive if redeeming 'shares', not including fees
    /// @return assetsForReceiver amount of assets that is redeemable by the receiver
    /// @return protocolFee amount of assets that would be sent to the protocol multisig
    /// @return exitFee amount of assets that would be charged for the exit fee
    function getRedeemAssetsAndFees(uint256 shares, uint256 id)
        public
        view
        returns (uint256, uint256, uint256, uint256)
    {
        uint256 remainingShares = vaults[id].totalShares - shares;

        uint256 assetsForReceiverBeforeFees = convertToAssets(shares, id);
        uint256 protocolFee;
        uint256 exitFee;

        /*
         * if the redeem amount results in a zero share balance for
         * the associated vault, no exit fee is charged to avoid
         * admin accumulating disproportionate fee revenue via ghost
         * shares. Also, in case of an emergency redemption (i.e. when the
         * contract is paused), no exit fees are charged either.
         */
        if (paused()) {
            exitFee = 0;
            protocolFee = 0;
        } else if (remainingShares == generalConfig.minShare) {
            exitFee = 0;
            protocolFee = protocolFeeAmount(assetsForReceiverBeforeFees, id);
        } else {
            protocolFee = protocolFeeAmount(assetsForReceiverBeforeFees, id);
            uint256 assetsForReceiverAfterprotocolFee = assetsForReceiverBeforeFees - protocolFee;
            exitFee = exitFeeAmount(assetsForReceiverAfterprotocolFee, id);
        }

        uint256 totalUserAssets = assetsForReceiverBeforeFees;
        uint256 assetsForReceiver = assetsForReceiverBeforeFees - exitFee - protocolFee;

        return (totalUserAssets, assetsForReceiver, protocolFee, exitFee);
    }

    function getRedeemAssetsAndFeesCurve(uint256 shares, uint256 id, uint256 curveId)
        public
        view
        returns (uint256, uint256, uint256, uint256)
    {
        uint256 remainingShares = bondingCurveVaults[id][curveId].totalShares - shares;

        uint256 assetsForReceiverBeforeFees = convertToAssetsCurve(shares, id, curveId);
        uint256 protocolFee;
        uint256 exitFee;

        /*
         * if the redeem amount results in a zero share balance for
         * the associated vault, no exit fee is charged to avoid
         * admin accumulating disproportionate fee revenue via ghost
         * shares. Also, in case of an emergency redemption (i.e. when the
         * contract is paused), no exit fees are charged either.
         */
        if (paused()) {
            exitFee = 0;
            protocolFee = 0;
        } else if (remainingShares == generalConfig.minShare) {
            exitFee = 0;
            protocolFee = protocolFeeAmount(assetsForReceiverBeforeFees, id);
        } else {
            protocolFee = protocolFeeAmount(assetsForReceiverBeforeFees, id);
            uint256 assetsForReceiverAfterprotocolFee = assetsForReceiverBeforeFees - protocolFee;
            exitFee = exitFeeAmount(assetsForReceiverAfterprotocolFee, id);
        }

        uint256 totalUserAssets = assetsForReceiverBeforeFees;
        uint256 assetsForReceiver = assetsForReceiverBeforeFees - exitFee - protocolFee;

        return (totalUserAssets, assetsForReceiver, protocolFee, exitFee);
    }

    /// @notice returns amount of assets that would be charged for the entry fee given an amount of 'assets' provided
    ///
    /// @param assets amount of assets to calculate fee on
    /// @param id vault id to get corresponding fees for
    ///
    /// @return feeAmount amount of assets that would be charged for the entry fee
    /// @dev if the vault being deposited on has a vault total shares of 0, the entry fee is not applied
    function entryFeeAmount(uint256 assets, uint256 id) public view returns (uint256) {
        uint256 entryFee = vaultFees[id].entryFee;
        uint256 feeAmount = _feeOnRaw(assets, entryFee == 0 ? vaultFees[0].entryFee : entryFee);
        return feeAmount;
    }

    /// @notice returns amount of assets that would be charged for the exit fee given an amount of 'assets' provided
    ///
    /// @param assets amount of assets to calculate fee on
    /// @param id vault id to get corresponding fees for
    ///
    /// @return feeAmount amount of assets that would be charged for the exit fee
    /// @dev if the vault  being redeemed from given the shares to redeem results in a total shares after of 0,
    ///       the exit fee is not applied
    function exitFeeAmount(uint256 assets, uint256 id) public view returns (uint256) {
        uint256 exitFee = vaultFees[id].exitFee;
        uint256 feeAmount = _feeOnRaw(assets, exitFee == 0 ? vaultFees[0].exitFee : exitFee);
        return feeAmount;
    }

    /// @notice returns amount of assets that would be charged by a vault on protocol fee given amount of 'assets'
    ///         provided
    ///
    /// @param assets amount of assets to calculate fee on
    /// @param id vault id to get corresponding fees for
    ///
    /// @return feeAmount amount of assets that would be charged by vault on protocol fee
    function protocolFeeAmount(uint256 assets, uint256 id) public view returns (uint256) {
        uint256 protocolFee = vaultFees[id].protocolFee;
        uint256 feeAmount = _feeOnRaw(assets, protocolFee == 0 ? vaultFees[0].protocolFee : protocolFee);
        return feeAmount;
    }

    /// @notice returns atom deposit fraction given amount of 'assets' provided
    ///
    /// @param assets amount of assets to calculate fee on
    /// @param id vault id
    ///
    /// @return feeAmount amount of assets that would be used as atom deposit fraction
    /// @dev only applies to triple vaults
    function atomDepositFractionAmount(uint256 assets, uint256 id) public view returns (uint256) {
        uint256 feeAmount = isTripleId(id) ? _feeOnRaw(assets, tripleConfig.atomDepositFractionForTriple) : 0;
        return feeAmount;
    }

    /// @notice calculates fee on raw amount
    ///
    /// @param amount amount of assets to calculate fee on
    /// @param fee fee in %
    ///
    /// @return amount of assets that would be charged as fee
    function _feeOnRaw(uint256 amount, uint256 fee) internal view returns (uint256) {
        return amount.mulDivUp(fee, generalConfig.feeDenominator);
    }

    /* -------------------------- */
    /*     Accounting Helpers     */
    /* -------------------------- */

    /// @notice returns the current share price for the given vault id
    /// @param id vault id to get corresponding share price for
    /// @return price current share price for the given vault id, scaled by 1e18
    function currentSharePrice(uint256 id) public view returns (uint256) {
        uint256 supply = vaults[id].totalShares;
        // Changing this to match exactly how convertToShares is calculated
        // This was not previously used internally in production code
        uint256 price = supply == 0 ? 0 : vaults[id].totalAssets.mulDiv(1e18, supply);
        return price;
    }

    /// @notice returns the current share price for the given vault id and curve id
    /// @param id vault id to get corresponding share price for
    /// @param curveId curve id to get corresponding share price for
    /// @return price current share price for the given vault id and curve id, scaled by 1e18
    function currentSharePriceCurve(uint256 id, uint256 curveId) public view returns (uint256) {
        uint256 supply = bondingCurveVaults[id][curveId].totalShares;
        uint256 totalAssets = bondingCurveVaults[id][curveId].totalAssets;
        uint256 basePrice = supply == 0 ? 0 : _registry().currentPrice(supply, curveId);
<<<<<<< HEAD
        uint256 price = basePrice;

        // Pool Ratio Adjustment
        if (totalAssets != 0 && supply != 0) {
            uint256 totalSharesInAssetSpace = _registry().convertToAssets(supply, supply, totalAssets, curveId);
            if (totalSharesInAssetSpace != 0) {
                price = price.mulDiv(totalAssets, totalSharesInAssetSpace);
                return price;
            }
        }
        return price;
=======
        return basePrice;
>>>>>>> 350e5927
    }

    /// @notice returns max amount of eth that can be deposited into the vault
    /// @return maxDeposit max amount of eth that can be deposited into the vault
    function maxDeposit() public pure returns (uint256) {
        return type(uint256).max;
    }

    /// @notice returns max amount of assets that can be deposited into a bonding curve vault
    /// @param curveId the vault ID of the curve
    /// @return maxDepositCurve max amount of assets that can be deposited into the bonding curve vault
    /// @dev Tells the registry to ask the specified curve what its asset limits are.
    function maxDepositCurve(uint256 curveId) public view returns (uint256) {
        return _registry().getCurveMaxAssets(curveId);
    }

    /// @notice returns max amount of shares that can be redeemed from the 'sender' balance through a redeem call
    ///
    /// @param sender address of the account to get max redeemable shares for
    /// @param id vault id to get corresponding shares for
    ///
    /// @return shares amount of shares that can be redeemed from the 'sender' balance through a redeem call
    function maxRedeem(address sender, uint256 id) public view returns (uint256) {
        uint256 shares = vaults[id].balanceOf[sender];
        return shares;
    }

    /// @notice returns max amount of shares that can be redeemed from a bonding curve vault
    /// @param sender the address to redeem the shares from
    /// @param id the vault ID of the atom or triple
    /// @param curveId the vault ID of the curve
    /// @return shares the amount of shares that can be redeemed from the 'sender' balance through a redeem call
    function maxRedeemCurve(address sender, uint256 id, uint256 curveId) public view returns (uint256) {
        uint256 shares = bondingCurveVaults[id][curveId].balanceOf[sender];
        return shares;
    }

    /// @notice returns amount of shares that would be exchanged by vault given amount of 'assets' provided
    /// @param assets amount of assets to calculate shares on
    /// @param id vault id to get corresponding shares for
    /// @return shares amount of shares that would be exchanged by vault given amount of 'assets' provided
    /// @notice For regular vaults, shares maintain a linear relationship with assets:
    ///  $shares = assets \cdot \frac{S_{total}}{A_{total}}$
    /// ### Where:
    ///  $S_{total}$ = the total supply of shares
    ///  $A_{total}$ = the total assets in the vault
    /// @dev TLDR: Since assets and shares maintain a 1:1 relationship, we only need simple proportion math.
    ///  No domain conversion needed because 1 dollar worth of assets always equals 1 dollar worth of shares.
    function convertToShares(uint256 assets, uint256 id) public view returns (uint256) {
        uint256 supply = vaults[id].totalShares;
        uint256 shares = supply == 0 ? assets : assets.mulDiv(supply, vaults[id].totalAssets);
        return shares;
    }

    /// @notice returns amount of shares that would be exchanged by vault given amount of 'assets' provided
    /// @param assets amount of assets to calculate shares on
    /// @param id vault id to get corresponding shares for
    /// @param curveId vault id of the curve
    /// @return shares amount of shares that would be exchanged by vault given amount of 'assets' provided
    /// @notice The conversion happens in two steps:
    ///  1. First, we get the base shares from the bonding curve:
    ///  $$s_{base} = f_{curve}(assets)$$
    //   2. That's it.  The pool ratio adjustment cannot be used for curves other than Linear, which is unused
    //   in this version of the contract in favor of convertToShares.
    function convertToSharesCurve(uint256 assets, uint256 id, uint256 curveId) public view returns (uint256) {
        uint256 supply = bondingCurveVaults[id][curveId].totalShares;
        uint256 totalAssets = bondingCurveVaults[id][curveId].totalAssets;

        uint256 shares = _registry().previewDeposit(assets, totalAssets, supply, curveId);
        return shares;
    }

    /// @notice returns amount of assets that would be exchanged by vault given amount of 'shares' provided
    /// @param shares amount of shares to calculate assets on
    /// @param id vault id to get corresponding assets for
    /// @return assets amount of assets that would be exchanged by vault given amount of 'shares' provided
    /// @notice For regular vaults, assets maintain a linear relationship with shares:
    ///  $assets = shares \cdot \frac{A_{total}}{S_{total}}$
    /// ### Where:
    ///  - $S_{total}$ is the total supply of shares
    ///  - $A_{total}$ is the total assets in the vault
    /// @dev TLDR: Since assets and shares maintain a 1:1 relationship, we only need simple proportion math.
    ///  No domain conversion needed because 1 dollar worth of shares always equals 1 dollar worth of assets.
    function convertToAssets(uint256 shares, uint256 id) public view returns (uint256) {
        uint256 supply = vaults[id].totalShares;
        uint256 assets = supply == 0 ? shares : shares.mulDiv(vaults[id].totalAssets, supply);
        return assets;
    }

    /// @notice returns amount of assets that would be exchanged by vault given amount of 'shares' provided
    /// @param shares amount of shares to calculate assets on
    /// @param id vault id to get corresponding assets for
    /// @param curveId vault id of the curve
    /// @return assets amount of assets that would be exchanged by vault given amount of 'shares' provided
    /// @notice The conversion happens in two steps:
    ///  1. First, we get the base assets from the bonding curve:
    ///  $$a_{base} = f_{curve}^{-1}(shares)$$
    //   2. That's it.  No pool ratio adjustment in this version of the contracts because it only works for
    //   pro-rata, and that is taken care of in convertToAssets.
    function convertToAssetsCurve(uint256 shares, uint256 id, uint256 curveId) public view returns (uint256) {
        uint256 supply = bondingCurveVaults[id][curveId].totalShares;
        uint256 totalAssets = bondingCurveVaults[id][curveId].totalAssets;
        uint256 assets = _registry().previewRedeem(shares, supply, totalAssets, curveId);
        return assets;
    }

    /// @notice simulates the effects of the deposited amount of 'assets' and returns the estimated
    ///         amount of shares that would be minted from the deposit of `assets`
    ///
    /// @param assets amount of assets to calculate shares on
    /// @param id vault id to get corresponding shares for
    ///
    /// @return shares amount of shares that would be minted from the deposit of `assets`
    /// @dev this function pessimistically estimates the amount of shares that would be minted from the
    ///       input amount of assets so if the vault is empty before the deposit the caller receives more
    ///       shares than returned by this function, reference internal _depositIntoVault logic for details
    function previewDeposit(
        uint256 assets, // should always be msg.value
        uint256 id
    ) public view returns (uint256) {
        (, uint256 sharesForReceiver,,) = getDepositSharesAndFees(assets, id);
        return sharesForReceiver;
    }

    function previewDepositCurve(
        uint256 assets, // should always be msg.value
        uint256 id,
        uint256 curveId
    ) public view returns (uint256) {
        (, uint256 sharesForReceiver,,) = getDepositSharesAndFeesCurve(assets, id, curveId);
        return sharesForReceiver;
    }

    /// @notice simulates the effects of the redemption of `shares` and returns the estimated
    ///         amount of assets estimated to be returned to the receiver of the redeem
    ///
    /// @param shares amount of shares to calculate assets on
    /// @param id vault id to get corresponding assets for
    ///
    /// @return assets amount of assets estimated to be returned to the receiver
    function previewRedeem(uint256 shares, uint256 id) public view returns (uint256) {
        (, uint256 assetsForReceiver,,) = getRedeemAssetsAndFees(shares, id);
        return assetsForReceiver;
    }

    function previewRedeemCurve(uint256 shares, uint256 id, uint256 curveId) public view returns (uint256) {
        (, uint256 assetsForReceiver,,) = getRedeemAssetsAndFeesCurve(shares, id, curveId);
        return assetsForReceiver;
    }

    /* -------------------------- */
    /*       Triple Helpers       */
    /* -------------------------- */

    /// @notice returns the corresponding hash for the given RDF triple, given the triple vault id
    /// @param id vault id of the triple
    /// @return hash the corresponding hash for the given RDF triple
    /// @dev only applies to triple vault IDs as input
    function tripleHash(uint256 id) public view returns (bytes32) {
        (uint256 subjectId, uint256 predicateId, uint256 objectId) = getTripleAtoms(id);
        return tripleHashFromAtoms(subjectId, predicateId, objectId);
    }

    /// @notice returns whether the supplied vault id is a triple
    /// @param id vault id to check
    /// @return bool whether the supplied vault id is a triple
    function isTripleId(uint256 id) public view returns (bool) {
        bool isCounterTriple = id > type(uint256).max / 2;
        return isCounterTriple ? isTriple[getCounterIdFromTriple(id)] : isTriple[id];
    }

    /// @notice returns the atoms that make up a triple/counter-triple
    /// @param id vault id of the triple/counter-triple
    /// @return tuple(atomIds) the atoms that make up the triple/counter-triple
    /// @dev only applies to triple vault IDs as input
    function getTripleAtoms(uint256 id) public view returns (uint256, uint256, uint256) {
        bool isCounterTriple = id > type(uint256).max / 2;
        uint256[3] memory atomIds = isCounterTriple ? triples[getCounterIdFromTriple(id)] : triples[id];
        return (atomIds[0], atomIds[1], atomIds[2]);
    }

    /// @notice returns the corresponding hash for the given RDF triple, given the atoms that make up the triple
    ///
    /// @param subjectId the subject atom's vault id
    /// @param predicateId the predicate atom's vault id
    /// @param objectId the object atom's vault id
    ///
    /// @return hash the corresponding hash for the given RDF triple based on the atom vault ids
    function tripleHashFromAtoms(uint256 subjectId, uint256 predicateId, uint256 objectId)
        public
        pure
        returns (bytes32)
    {
        return keccak256(abi.encodePacked(subjectId, predicateId, objectId));
    }

    /// @notice returns the counter id from the given triple id
    /// @param id vault id of the triple
    /// @return counterId the counter vault id from the given triple id
    /// @dev only applies to triple vault IDs as input
    function getCounterIdFromTriple(uint256 id) public pure returns (uint256) {
        return type(uint256).max - id;
    }

    /* -------------------------- */
    /*        Misc. Helpers       */
    /* -------------------------- */

    /// @notice returns the address of the atom warden
    function getAtomWarden() external view returns (address) {
        return walletConfig.atomWarden;
    }

    /// @notice returns the number of shares and assets (less fees) user has in the vault
    ///
    /// @param vaultId vault id of the vault
    /// @param receiver address of the receiver
    ///
    /// @return shares number of shares user has in the vault
    /// @return assets number of assets user has in the vault
    function getVaultStateForUser(uint256 vaultId, address receiver) external view returns (uint256, uint256) {
        uint256 shares = vaults[vaultId].balanceOf[receiver];
        (uint256 totalUserAssets,,,) = getRedeemAssetsAndFees(shares, vaultId);
        return (shares, totalUserAssets);
    }

    function getVaultStateForUserCurve(uint256 vaultId, uint256 curveId, address receiver)
        external
        view
        returns (uint256, uint256)
    {
        uint256 shares = bondingCurveVaults[vaultId][curveId].balanceOf[receiver];
        (uint256 totalUserAssets,,,) = getRedeemAssetsAndFeesCurve(shares, vaultId, curveId);
        return (shares, totalUserAssets);
    }

    function getCurveVaultState(uint256 termId, uint256 curveId) external view returns (uint256, uint256) {
        return (bondingCurveVaults[termId][curveId].totalAssets, bondingCurveVaults[termId][curveId].totalShares);
    }

    /// @notice returns the Atom Wallet address for the given atom data
    /// @param id vault id of the atom associated to the atom wallet
    /// @return atomWallet the address of the atom wallet
    /// @dev the create2 salt is based off of the vault ID
    function computeAtomWalletAddr(uint256 id) public view returns (address) {
        // compute salt for create2
        bytes32 salt = bytes32(id);

        // get contract deployment data
        bytes memory data = _getDeploymentData();

        // compute the raw contract address
        bytes32 rawAddress = keccak256(abi.encodePacked(bytes1(0xff), address(this), salt, keccak256(data)));

        return address(bytes20(rawAddress << 96));
    }

    /// @dev checks if an account holds shares in the vault counter to the id provided
    ///
    /// @param id the id of the vault to check
    /// @param receiver the account to check
    ///
    /// @return bool whether the account holds shares in the counter vault to the id provided or not
    function _hasCounterStake(uint256 id, address receiver) internal view returns (bool) {
        if (!isTripleId(id)) {
            revert Errors.EthMultiVault_VaultNotTriple();
        }

        return vaults[getCounterIdFromTriple(id)].balanceOf[receiver] > 0;
    }

    function _hasCounterStakeCurve(uint256 id, uint256 curveId, address receiver) internal view returns (bool) {
        if (!isTripleId(id)) {
            revert Errors.EthMultiVault_VaultNotTriple();
        }

        return bondingCurveVaults[getCounterIdFromTriple(id)][curveId].balanceOf[receiver] > 0;
    }

    /// @dev returns the deployment data for the AtomWallet contract
    /// @return bytes memory the deployment data for the AtomWallet contract (using BeaconProxy pattern)
    function _getDeploymentData() internal view returns (bytes memory) {
        // Address of the atomWalletBeacon contract
        address beaconAddress = walletConfig.atomWalletBeacon;

        // BeaconProxy creation code
        bytes memory code = type(BeaconProxy).creationCode;

        // encode the init function of the AtomWallet contract with constructor arguments
        bytes memory initData =
            abi.encodeWithSelector(AtomWallet.init.selector, IEntryPoint(walletConfig.entryPoint), address(this));

        // encode constructor arguments of the BeaconProxy contract (address beacon, bytes memory data)
        bytes memory encodedArgs = abi.encode(beaconAddress, initData);

        // concatenate the BeaconProxy creation code with the ABI-encoded constructor arguments
        return abi.encodePacked(code, encodedArgs);
    }

    /// @dev internal method to validate the timelock constraints
    /// @param operationHash hash of the operation
    function _validateTimelock(bytes32 operationHash) internal view {
        Timelock memory timelock = timelocks[operationHash];

        if (timelock.readyTime == 0) {
            revert Errors.EthMultiVault_OperationNotScheduled();
        }
        if (timelock.executed) {
            revert Errors.EthMultiVault_OperationAlreadyExecuted();
        }
        if (timelock.readyTime > block.timestamp) {
            revert Errors.EthMultiVault_TimelockNotExpired();
        }
    }

    function _registry() internal view returns (IBondingCurveRegistry) {
        return IBondingCurveRegistry(bondingCurveConfig.registry);
    }
}<|MERGE_RESOLUTION|>--- conflicted
+++ resolved
@@ -1861,21 +1861,7 @@
         uint256 supply = bondingCurveVaults[id][curveId].totalShares;
         uint256 totalAssets = bondingCurveVaults[id][curveId].totalAssets;
         uint256 basePrice = supply == 0 ? 0 : _registry().currentPrice(supply, curveId);
-<<<<<<< HEAD
-        uint256 price = basePrice;
-
-        // Pool Ratio Adjustment
-        if (totalAssets != 0 && supply != 0) {
-            uint256 totalSharesInAssetSpace = _registry().convertToAssets(supply, supply, totalAssets, curveId);
-            if (totalSharesInAssetSpace != 0) {
-                price = price.mulDiv(totalAssets, totalSharesInAssetSpace);
-                return price;
-            }
-        }
-        return price;
-=======
         return basePrice;
->>>>>>> 350e5927
     }
 
     /// @notice returns max amount of eth that can be deposited into the vault

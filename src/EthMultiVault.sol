--- conflicted
+++ resolved
@@ -1210,8 +1210,6 @@
 
         _;
     }
-<<<<<<< HEAD
-=======
 
     /* =================================================== */
     /*                     FALLBACK                        */
@@ -1220,6 +1218,4 @@
     fallback() external payable {
         LibZip.cdFallback();
     }
-    receive() external payable {}
->>>>>>> 5abebfec
 }
--- conflicted
+++ resolved
@@ -1266,12 +1266,9 @@
     /// @param _id vault id to set exit fee for
     /// @param _exitFee exit fee to set
     function setExitFee(uint256 _id, uint256 _exitFee) external onlyAdmin {
-<<<<<<< HEAD
         uint256 maxExitFeePercentage = generalConfig.feeDenominator / 10;
 
         if (_exitFee > maxExitFeePercentage) revert Errors.MultiVault_InvalidExitFee();
-=======
-        if (_exitFee > (generalConfig.feeDenominator / 10)) revert Errors.MultiVault_InvalidExitFee();
 
         // Generate the operation hash
         bytes memory data = abi.encodeWithSelector(EthMultiVault.setExitFee.selector, _id, _exitFee);
@@ -1281,7 +1278,6 @@
         _validateTimelock(opHash);
 
         // Execute the operation
->>>>>>> c06665cc
         vaultFees[_id].exitFee = _exitFee;
 
         // Mark the operation as executed

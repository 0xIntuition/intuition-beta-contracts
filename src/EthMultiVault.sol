// SPDX-License-Identifier: MIT
pragma solidity ^0.8.21;

import {IEthMultiVault} from "src/interfaces/IEthMultiVault.sol";
import {AtomWallet} from "src/AtomWallet.sol";
import {Initializable} from "@openzeppelin/contracts-upgradeable/proxy/utils/Initializable.sol";
import {SafeTransferLib} from "solady/utils/SafeTransferLib.sol";
import {FixedPointMathLib} from "solady/utils/FixedPointMathLib.sol";
import {LibZip} from "solady/utils/LibZip.sol";
import {ReentrancyGuardUpgradeable} from "@openzeppelin/contracts-upgradeable/utils/ReentrancyGuardUpgradeable.sol";
import {PausableUpgradeable} from "@openzeppelin/contracts-upgradeable/utils/PausableUpgradeable.sol";
import {BeaconProxy} from "@openzeppelin/contracts/proxy/beacon/BeaconProxy.sol";
import {SafeCastLib} from "solmate/utils/SafeCastLib.sol";
import {IPermit2} from "src/interfaces/IPermit2.sol";
import {IEntryPoint} from "account-abstraction/contracts/interfaces/IEntryPoint.sol";
import {Errors} from "src/libraries/Errors.sol";

/**
 * @title  EthMultiVault
 * @author 0xIntuition
 * @notice Core contract of the Intuition protocol. Manages the creation and management of vaults
 *         associated to Atom's & Triples
 */
contract EthMultiVault is IEthMultiVault, Initializable, ReentrancyGuardUpgradeable, PausableUpgradeable {
    using FixedPointMathLib for uint256;
    using LibZip for bytes;

    /* =================================================== */
    /*                  STATE VARIABLES                    */
    /* =================================================== */

    /// @notice Configuration structs
    GeneralConfig public generalConfig;
    AtomConfig public atomConfig;
    TripleConfig public tripleConfig;
    WalletConfig public walletConfig;

    /// @notice ID of the last vault to be created
    uint256 public count;

    // Operation identifiers
    bytes32 public constant SET_ADMIN = keccak256("setAdmin");
    bytes32 public constant SET_EXIT_FEE = keccak256("setExitFee");

    struct VaultState {
        uint256 totalAssets;
        uint256 totalShares;
        // address -> balanceOf, amount of shares an account has in a vault
        mapping(address => uint256) balanceOf;
    }

    struct VaultFees {
        // entry fee for vault 0 is considered the default entry fee
        uint256 entryFee;
        // exit fee for each vault, exit fee for vault 0 is considered the default exit fee
        uint256 exitFee;
        // protocol fee for each vault, protocol fee for vault 0 is considered the default protocol fee
        uint256 protocolFee;
    }

    /// @notice Timelock struct
    struct Timelock {
        bytes data;
        uint256 readyTime;
        bool executed;
    }

    /// @notice Mapping of vault ID to vault state
    // Vault ID -> Vault State
    mapping(uint256 => VaultState) public vaults;

    /// @notice Mapping of vault ID to vault fees
    // Vault ID -> Vault Fees
    mapping(uint256 => VaultFees) public vaultFees;

    /// @notice RDF (Resource Description Framework)
    // mapping of vault ID to atom data
    // Vault ID -> Atom Data
    mapping(uint256 => bytes) public atoms;

    // mapping of atom hash to atom vault ID
    // Hash -> Atom ID
    mapping(bytes32 => uint256) public atomsByHash;

    // mapping of triple vault ID to the underlying atom IDs that make up the triple
    // Triple ID -> VaultIDs of atoms that make up the triple
    mapping(uint256 => uint256[3]) public triples;

    // mapping of triple hash to triple vault ID
    // Hash -> Triple ID
    mapping(bytes32 => uint256) public triplesByHash;

    // mapping of triple vault IDs to determine whether a vault is a triple or not
    // Vault ID -> (Is Triple)
    mapping(uint256 => bool) public isTriple;

    /// @notice Atom Equity Tracking
    /// used to enable atom shares earned from triple deposits to be redeemed proportionally
    /// to the triple shares that earned them upon redemption/withdraw
    /// Triple ID -> Atom ID -> Account Address -> Atom Share Balance
    mapping(uint256 => mapping(uint256 => mapping(address => uint256))) public tripleAtomShares;

    /// @notice Timelock mapping (operation hash -> timelock struct)
    mapping(bytes32 => Timelock) public timelocks;

    /* =================================================== */
    /*                    INITIALIZER                      */
    /* =================================================== */

    /// @notice Initializes the MultiVault contract
    /// @param _generalConfig General configuration struct
    /// @param _atomConfig Atom configuration struct
    /// @param _tripleConfig Triple configuration struct
    /// @param _walletConfig Wallet configuration struct
    /// @param _vaultConfig Vault configuration struct
    /// @dev This function is called only once (during contract deployment)
    function init(
        GeneralConfig memory _generalConfig,
        AtomConfig memory _atomConfig,
        TripleConfig memory _tripleConfig,
        WalletConfig memory _walletConfig,
        VaultConfig memory _vaultConfig
    ) external initializer {
        __ReentrancyGuard_init();
        __Pausable_init();

        generalConfig = _generalConfig;
        atomConfig = _atomConfig;
        tripleConfig = _tripleConfig;
        walletConfig = _walletConfig;

        vaultFees[0] = VaultFees({
            entryFee: _vaultConfig.entryFee,
            exitFee: _vaultConfig.exitFee,
            protocolFee: _vaultConfig.protocolFee
        });
    }

    /* =================================================== */
    /*                       VIEWS                         */
    /* =================================================== */

    /* -------------------------- */
    /*         Fee Helpers        */
    /* -------------------------- */

    /// @notice returns the cost of creating an atom
    /// @return atomCost the cost of creating an atom
    function getAtomCost() public view returns (uint256) {
        uint256 atomCost = atomConfig.atomCreationFee // paid to protocol
            + atomConfig.atomShareLockFee // for purchasing shares for atom wallet
            + generalConfig.minShare; // for purchasing ghost shares
        return atomCost;
    }

    /// @notice returns the cost of creating a triple
    /// @return tripleCost the cost of creating a triple
    function getTripleCost() public view returns (uint256) {
        uint256 tripleCost = tripleConfig.tripleCreationFee // paid to protocol
            + generalConfig.minShare * 2; // for purchasing ghost shares for the positive and counter triple vaults
        return tripleCost;
    }

    /// @notice returns the total fees that would be charged for depositing 'assets' into a vault
    /// @param assets amount of `assets` to calculate fees on
    /// @param id vault id to get corresponding fees for
    /// @return totalFees total fees that would be charged for depositing 'assets' into a vault
    function getDepositFees(uint256 assets, uint256 id) public view returns (uint256) {
        uint256 protocolFees = protocolFeeAmount(assets, id);

        uint256 totalFees =
            entryFeeAmount(assets, id) + atomDepositFractionAmount(assets - protocolFees, id) + protocolFees;
        return totalFees;
    }

    /// @notice returns the assets that would be returned to the receiver of the redeem and protocol fees
    /// @param shares amount of `shares` to calculate fees on
    /// @param id vault id to get corresponding fees for
    /// @return assetsForReceiver amount of assets that would be returned to the receiver
    /// @return protocolFees amount of assets that would be sent to the protocol vault
    /// @return exitFees amount of assets that would be charged for the exit fee
    function getRedeemFees(uint256 shares, uint256 id) public view returns (uint256, uint256, uint256) {
        uint256 remainingShares = vaults[id].totalShares - shares;

        uint256 assetsForReceiver = convertToAssets(shares, id);
        uint256 protocolFees;
        uint256 exitFees;

        /*
         * if the redeem amount results in a zero share balance for
         * the associated vault, no exit fee is charged to avoid
         * zero address accumulating disproportionate fee revenue via ghost 
         * shares. Also, in case of an emergency redemption (i.e. when the 
         * contract is paused), no exit fees are charged either.
         */
        if (paused()) {
            exitFees = 0;
            protocolFees = 0;
        } else if (remainingShares == generalConfig.minShare) {
            exitFees = 0;
            protocolFees = protocolFeeAmount(assetsForReceiver, id);
        } else {
            protocolFees = protocolFeeAmount(assetsForReceiver, id);
            exitFees = exitFeeAmount(assetsForReceiver - protocolFees, id);
        }

        assetsForReceiver = assetsForReceiver - exitFees - protocolFees;

        return (assetsForReceiver, protocolFees, exitFees);
    }

    /// @notice calculates fee on raw amount
    /// @param amount amount of assets to calculate fee on
    /// @param fee fee in %
    /// @return amount of assets that would be charged as fee
    function _feeOnRaw(uint256 amount, uint256 fee) internal view returns (uint256) {
        return amount.mulDivUp(fee, generalConfig.feeDenominator);
    }

    /// @notice returns amount of assets that would be charged for the entry fee given an amount of 'assets' provided
    /// @param assets amount of assets to calculate fee on
    /// @param id vault id to get corresponding fees for
    /// @return feeAmount amount of assets that would be charged for the entry fee
    /// NOTE: if the vault being deposited on has a vault total shares of 0, the entry fee is not applied
    function entryFeeAmount(uint256 assets, uint256 id) public view returns (uint256) {
        uint256 entryFees = vaultFees[id].entryFee;
        uint256 feeAmount = _feeOnRaw(assets, entryFees == 0 ? vaultFees[0].entryFee : entryFees);
        return feeAmount;
    }

    /// @notice returns amount of assets that would be charged for the exit fee given an amount of 'assets' provided
    /// @param assets amount of assets to calculate fee on
    /// @param id vault id to get corresponding fees for
    /// @return feeAmount amount of assets that would be charged for the exit fee
    /// NOTE: if the vault  being redeemed from given the shares to redeem results in a total shares after of 0,
    ///       the exit fee is not applied
    function exitFeeAmount(uint256 assets, uint256 id) public view returns (uint256) {
        uint256 exitFees = vaultFees[id].exitFee;
        uint256 feeAmount = _feeOnRaw(assets, exitFees == 0 ? vaultFees[0].exitFee : exitFees);
        return feeAmount;
    }

    /// @notice returns amount of assets that would be charged by a vault on protocol fee given amount of 'assets'
    ///         provided
    /// @param assets amount of assets to calculate fee on
    /// @param id vault id to get corresponding fees for
    /// @return feeAmount amount of assets that would be charged by vault on protocol fee
    function protocolFeeAmount(uint256 assets, uint256 id) public view returns (uint256) {
        uint256 protocolFees = vaultFees[id].protocolFee;
        uint256 feeAmount = _feeOnRaw(assets, protocolFees == 0 ? vaultFees[0].protocolFee : protocolFees);
        return feeAmount;
    }

    /// @notice returns atom deposit fraction given amount of 'assets' provided
    /// @param assets amount of assets to calculate fee on
    /// @param id vault id
    /// @return feeAmount amount of assets that would be used as atom deposit fraction
    /// NOTE: only applies to triple vaults
    function atomDepositFractionAmount(uint256 assets, uint256 id) public view returns (uint256) {
        uint256 feeAmount = isTripleId(id) ? _feeOnRaw(assets, tripleConfig.atomDepositFractionForTriple) : 0;
        return feeAmount;
    }

    /* -------------------------- */
    /*     Accounting Helpers     */
    /* -------------------------- */

    /// @notice returns amount of shares that would be exchanged by vault given amount of 'assets' provided
    /// @param assets amount of assets to calculate shares on
    /// @param id vault id to get corresponding shares for
    /// @return shares amount of shares that would be exchanged by vault given amount of 'assets' provided
    function convertToShares(uint256 assets, uint256 id) public view returns (uint256) {
        uint256 supply = vaults[id].totalShares;
        uint256 shares = supply == 0 ? assets : assets.mulDiv(supply, vaults[id].totalAssets);
        return shares;
    }

    /// @notice returns amount of assets that would be exchanged by vault given amount of 'shares' provided
    /// @param shares amount of shares to calculate assets on
    /// @param id vault id to get corresponding assets for
    /// @return assets amount of assets that would be exchanged by vault given amount of 'shares' provided
    function convertToAssets(uint256 shares, uint256 id) public view returns (uint256) {
        uint256 supply = vaults[id].totalShares;
        uint256 assets = supply == 0 ? shares : shares.mulDiv(vaults[id].totalAssets, supply);
        return assets;
    }

    /// @notice returns the current share price for the given vault id
    /// @param id vault id to get corresponding share price for
    /// @return price current share price for the given vault id
    function currentSharePrice(uint256 id) external view returns (uint256) {
        uint256 supply = vaults[id].totalShares;
        uint256 price = supply == 0 ? 0 : (vaults[id].totalAssets * generalConfig.decimalPrecision) / supply;
        return price;
    }

    /// @notice simulates the effects of the deposited amount of 'assets' and returns the estimated
    ///         amount of shares that would be minted from the deposit of `assets`
    /// @param assets amount of assets to calculate shares on
    /// @param id vault id to get corresponding shares for
    /// @return shares amount of shares that would be minted from the deposit of `assets`
    /// NOTE: this function pessimistically estimates the amount of shares that would be minted from the
    ///       input amount of assets so if the vault is empty before the deposit the caller receives more
    ///       shares than returned by this function, reference internal _depositIntoVault logic for details
    function previewDeposit(
        uint256 assets, // should always be msg.value
        uint256 id
    ) public view returns (uint256) {
        uint256 totalFees = getDepositFees(assets, id);

        if (assets < totalFees) {
            revert Errors.MultiVault_InsufficientDepositAmountToCoverFees();
        }

        uint256 totalAssetsDelta = assets - totalFees;
        uint256 shares = convertToShares(totalAssetsDelta, id);
        return shares;
    }

    /// @notice simulates the effects of the redemption of `shares` and returns the estimated
    ///         amount of assets estimated to be returned to the receiver of the redeem
    /// @param shares amount of shares to calculate assets on
    /// @param id vault id to get corresponding assets for
    /// @return assets amount of assets estimated to be returned to the receiver
<<<<<<< HEAD
    /// NOTE: this function pessimistically estimates the amount of assets that would be returned to the
    ///       receiver so in the case that the vault is empty after the redeem the receiver will receive
    ///       more assets than what is returned by this function, reference internal _redeem logic for details
    function previewRedeem(uint256 shares, uint256 id) public view returns (uint256, uint256) {
        uint256 assets = convertToAssets(shares, id);
        uint256 exitFees = exitFeeAmount(assets, id);
        assets -= exitFees;
        return (assets, exitFees);
=======
    function previewRedeem(uint256 shares, uint256 id) public view returns (uint256) {
        (uint256 assetsForReceiver,,) = getRedeemFees(shares, id);
        return assetsForReceiver;
>>>>>>> d0b47180
    }

    /// @notice returns max amount of shares that can be redeemed from the 'owner' balance through a redeem call
    /// @param owner address of the account to get max redeemable shares for
    /// @param id vault id to get corresponding shares for
    /// @return shares amount of shares that can be redeemed from the 'owner' balance through a redeem call
    function maxRedeem(address owner, uint256 id) external view returns (uint256) {
        uint256 shares = vaults[id].balanceOf[owner];
        return shares;
    }

    /* -------------------------- */
    /*       Triple Helpers       */
    /* -------------------------- */

    /// @notice returns the corresponding hash for the given RDF triple, given the atoms that make up the triple
    /// @param subjectId the subject atom's vault id
    /// @param predicateId the predicate atom's vault id
    /// @param objectId the object atom's vault id
    /// @return hash the corresponding hash for the given RDF triple based on the atom vault ids
    function tripleHashFromAtoms(uint256 subjectId, uint256 predicateId, uint256 objectId)
        public
        pure
        returns (bytes32)
    {
        return keccak256(abi.encodePacked(subjectId, predicateId, objectId));
    }

    /// @notice returns the corresponding hash for the given RDF triple, given the triple vault id
    /// @param id vault id of the triple
    /// @return hash the corresponding hash for the given RDF triple
    /// NOTE: only applies to triple vault IDs as input
    function tripleHash(uint256 id) public view returns (bytes32) {
        uint256[3] memory atomIds;
        (atomIds[0], atomIds[1], atomIds[2]) = getTripleAtoms(id);
        return keccak256(abi.encodePacked(atomIds[0], atomIds[1], atomIds[2]));
    }

    /// @notice returns whether the supplied vault id is a triple
    /// @param id vault id to check
    /// @return bool whether the supplied vault id is a triple
    function isTripleId(uint256 id) public view returns (bool) {
        return id > type(uint256).max / 2 ? isTriple[type(uint256).max - id] : isTriple[id];
    }

    /// @notice returns the atoms that make up a triple/counter-triple
    /// @param id vault id of the triple/counter-triple
    /// @return tuple(atomIds) the atoms that make up the triple/counter-triple
    /// NOTE: only applies to triple vault IDs as input
    function getTripleAtoms(uint256 id) public view returns (uint256, uint256, uint256) {
        uint256[3] memory atomIds = id > type(uint256).max / 2 ? triples[type(uint256).max - id] : triples[id];
        return (atomIds[0], atomIds[1], atomIds[2]);
    }

    /// @notice returns the counter id from the given triple id
    /// @param id vault id of the triple
    /// @return counterId the counter vault id from the given triple id
    /// NOTE: only applies to triple vault IDs as input
    function getCounterIdFromTriple(uint256 id) public pure returns (uint256) {
        return type(uint256).max - id;
    }

    /* -------------------------- */
    /*        Misc. Helpers       */
    /* -------------------------- */

    /// @notice returns the number of shares user has in the vault
    /// @param vaultId vault id of the vault
    /// @param user address of the account
    /// @return balance number of shares user has in the vault
    function getVaultBalance(uint256 vaultId, address user) external view returns (uint256) {
        return vaults[vaultId].balanceOf[user];
    }

    /// @notice returns the number of shares and assets (less fees) user has in the vault
    /// @param vaultId vault id of the vault
    /// @param user address of the account
    /// @return shares number of shares user has in the vault
    /// @return assets number of assets user has in the vault
    function getVaultStateForUser(uint256 vaultId, address user) external view returns (uint256, uint256) {
        uint256 shares = vaults[vaultId].balanceOf[user];
        (uint256 assets,,) = getRedeemFees(shares, vaultId);
        return (shares, assets);
    }

    /// @dev checks if an account holds shares in the vault counter to the id provided
    /// @param id the id of the vault to check
    /// @param account the account to check
    /// @return bool whether the account holds shares in the counter vault to the id provided or not
    function _hasCounterStake(uint256 id, address account) internal view returns (bool) {
        return vaults[type(uint256).max - id].balanceOf[account] > 0;
    }

    /// @dev getDeploymentData - returns the deployment data for the AtomWallet contract
    /// @return bytes memory the deployment data for the AtomWallet contract (using BeaconProxy pattern)
    function _getDeploymentData() internal view returns (bytes memory) {
        // Address of the atomWalletBeacon contract
        address beaconAddress = walletConfig.atomWalletBeacon;

        // BeaconProxy creation code
        bytes memory code = type(BeaconProxy).creationCode;

        // encode the init function of the AtomWallet contract with the entryPoint and atomWarden as constructor arguments
        bytes memory initData = abi.encodeWithSelector(
            AtomWallet.init.selector, IEntryPoint(walletConfig.entryPoint), walletConfig.atomWarden
        );

        // encode constructor arguments of the BeaconProxy contract (beacon address, init data)
        bytes memory encodedArgs = abi.encode(beaconAddress, initData);

        // concatenate the BeaconProxy creation code with the ABI-encoded constructor arguments
        return abi.encodePacked(code, encodedArgs);
    }

    /// @notice returns the Atom Wallet address for the given atom data
    /// @param id vault id of the atom associated to the atom wallet
    /// @return atomWallet the address of the atom wallet
    /// NOTE: the create2 salt is based off of the vault ID
    function computeAtomWalletAddr(uint256 id) public view returns (address) {
        // compute salt for create2
        bytes32 salt = bytes32(id);

        // get contract deployment data
        bytes memory data = _getDeploymentData();

        // compute the raw contract address
        bytes32 rawAddress = keccak256(abi.encodePacked(bytes1(0xff), address(this), salt, keccak256(data)));

        return address(bytes20(rawAddress << 96));
    }

    /* =================================================== */
    /*                MUTATIVE FUNCTIONS                   */
    /* =================================================== */

    /* -------------------------- */
    /*         Atom Wallet        */
    /* -------------------------- */

    /// @notice deploy a given atom wallet
    /// @param atomId vault id of atom
    /// @return atomWallet the address of the atom wallet
    /// NOTE: deploys an ERC4337 account (atom wallet) through a BeaconProxy. Reverts if the atom vault does not exist
    function deployAtomWallet(uint256 atomId) external whenNotPaused returns (address) {
        if (atomId == 0 || atomId > count) {
            revert Errors.MultiVault_VaultDoesNotExist();
        }

        // compute salt for create2
        bytes32 salt = bytes32(atomId);

        // get contract deployment data
        bytes memory data = _getDeploymentData();

        address atomWallet;

        // deploy atom wallet with create2:
        // value sent in wei,
        // memory offset of `code` (after first 32 bytes where the length is),
        // length of `code` (first 32 bytes of code),
        // salt for create2
        assembly {
            atomWallet := create2(0, add(data, 0x20), mload(data), salt)
        }

        if (atomWallet == address(0)) {
            revert Errors.MultiVault_DeployAccountFailed();
        }

        return atomWallet;
    }

    /* -------------------------- */
    /*         Create Atom        */
    /* -------------------------- */

    /// @notice Create an atom and return its vault id
    /// @param atomUri atom data to create atom with
    /// @return id vault id of the atom
    /// NOTE: This function will revert if called with less than `getAtomCost()` in `msg.value`
    function createAtom(bytes calldata atomUri) external payable nonReentrant whenNotPaused returns (uint256) {
        if (msg.value < getAtomCost()) {
            revert Errors.MultiVault_InsufficientBalance();
        }

        // create atom and get the protocol deposit fee
        (uint256 id, uint256 protocolDepositFee) = _createAtom(atomUri, msg.value);

        uint256 totalFeesForProtocol = atomConfig.atomCreationFee + protocolDepositFee;
        _transferFeesToProtocolVault(totalFeesForProtocol);

        return id;
    }

    /// @notice Batch create atoms and return their vault ids
    /// @param atomUris atom data array to create atoms with
    /// @return ids vault ids array of the atoms
    /// NOTE: This function will revert if called with less than `getAtomCost()` * `atomUris.length` in `msg.value`
    function batchCreateAtom(bytes[] calldata atomUris)
        external
        payable
        nonReentrant
        whenNotPaused
        returns (uint256[] memory)
    {
        uint256 length = atomUris.length;
        if (msg.value < getAtomCost() * length) {
            revert Errors.MultiVault_InsufficientBalance();
        }

        uint256 valuePerAtom = msg.value / length;
        uint256 protocolDepositFeeTotal;
        uint256[] memory ids = new uint256[](length);

        for (uint256 i = 0; i < length; i++) {
            uint256 protocolDepositFee;
            (ids[i], protocolDepositFee) = _createAtom(atomUris[i], valuePerAtom);

            // add protocol deposit fees to total
            protocolDepositFeeTotal += protocolDepositFee;
        }

        uint256 totalFeesForProtocol = atomConfig.atomCreationFee * length + protocolDepositFeeTotal;
        _transferFeesToProtocolVault(totalFeesForProtocol);

        return ids;
    }

    /// @notice Internal utility function to create an atom and handle vault creation
    /// @param atomUri The atom data to create an atom with
    /// @param value The value sent with the transaction
    /// @return id The new vault ID created for the atom
    function _createAtom(bytes calldata atomUri, uint256 value) internal returns (uint256, uint256) {
        if (atomUri.length > generalConfig.atomUriMaxLength) {
            revert Errors.MultiVault_AtomUriTooLong();
        }

        uint256 atomCost = getAtomCost();

        // check if atom already exists based on hash
        bytes32 hash = keccak256(atomUri);
        if (atomsByHash[hash] != 0) {
            revert Errors.MultiVault_AtomExists(atomUri);
        }

        // calculate user deposit amount
        uint256 userDeposit = value - atomCost;

        // create a new atom vault
        uint256 id = _createVault();

        // calculate protocol deposit fee
        uint256 protocolDepositFee = protocolFeeAmount(userDeposit, id);

        // deposit user funds into vault and mint shares for the user and shares for the zero address
        _depositOnVaultCreation(
            id,
            msg.sender, // receiver
            userDeposit - protocolDepositFee
        );

        // get atom wallet address for the corresponding atom
        address atomWallet = computeAtomWalletAddr(id);

        // deposit atomShareLockFee amount of assets and mint the shares for the atom wallet
        _depositOnVaultCreation(
            id,
            atomWallet, // receiver
            atomConfig.atomShareLockFee
        );

        // map the new vault ID to the atom data
        atoms[id] = atomUri;

        // map the resultant atom hash to the new vault ID
        atomsByHash[hash] = id;

        emit AtomCreated(msg.sender, atomWallet, atomUri, id);

        return (id, protocolDepositFee);
    }

    /* -------------------------- */
    /*        Create Triple       */
    /* -------------------------- */

    /// @notice create a triple and return its vault id
    /// @param subjectId vault id of the subject atom
    /// @param predicateId vault id of the predicate atom
    /// @param objectId vault id of the object atom
    /// @return id vault id of the triple
    /// NOTE: This function will revert if called with less than `getTripleCost()` in `msg.value`.
    ///       This function will revert if any of the atoms do not exist or if any ids are triple vaults.
    function createTriple(uint256 subjectId, uint256 predicateId, uint256 objectId)
        external
        payable
        nonReentrant
        whenNotPaused
        returns (uint256)
    {
        uint256 tripleCost = getTripleCost();

        if (msg.value < tripleCost) {
            revert Errors.MultiVault_InsufficientBalance();
        }

        // create triple and get the protocol deposit fee
        (uint256 id, uint256 protocolDepositFee) = _createTriple(subjectId, predicateId, objectId, msg.value);

        uint256 totalFeesForProtocol = tripleConfig.tripleCreationFee + protocolDepositFee;
        _transferFeesToProtocolVault(totalFeesForProtocol);

        return id;
    }

    /// @notice batch create triples and return their vault ids
    /// @param subjectIds vault ids array of subject atoms
    /// @param predicateIds vault ids array of predicate atoms
    /// @param objectIds vault ids array of object atoms
    /// NOTE: This function will revert if called with less than `getTripleCost()` * `array.length` in `msg.value`.
    ///       This function will revert if any of the atoms do not exist or if any ids are triple vaults.
    function batchCreateTriple(
        uint256[] calldata subjectIds,
        uint256[] calldata predicateIds,
        uint256[] calldata objectIds
    ) external payable nonReentrant whenNotPaused returns (uint256[] memory) {
        if (subjectIds.length != predicateIds.length || subjectIds.length != objectIds.length) {
            revert Errors.MultiVault_ArraysNotSameLength();
        }

        uint256 length = subjectIds.length;
        uint256 tripleCost = getTripleCost();
        if (msg.value < tripleCost * length) {
            revert Errors.MultiVault_InsufficientBalance();
        }

        uint256 valuePerTriple = msg.value / length;
        uint256 protocolDepositFeeTotal;
        uint256[] memory ids = new uint256[](length);

        for (uint256 i = 0; i < length; i++) {
            uint256 protocolDepositFee;
            (ids[i], protocolDepositFee) = _createTriple(subjectIds[i], predicateIds[i], objectIds[i], valuePerTriple);

            // add protocol deposit fees to total
            protocolDepositFeeTotal += protocolDepositFee;
        }

        uint256 totalFeesForProtocol = tripleConfig.tripleCreationFee * length + protocolDepositFeeTotal;
        _transferFeesToProtocolVault(totalFeesForProtocol);

        return ids;
    }

    /// @notice Internal utility function to create a triple
    /// @param subjectId vault id of the subject atom
    /// @param predicateId vault id of the predicate atom
    /// @param objectId vault id of the object atom
    /// @param value The amount of ETH the user has sent minus the base triple cost
    /// @return id The new vault ID of the created triple
    /// @return protocolDepositFee The calculated protocol fee for the deposit
    function _createTriple(uint256 subjectId, uint256 predicateId, uint256 objectId, uint256 value)
        internal
        returns (uint256, uint256)
    {
        uint256 tripleCost = getTripleCost();

        // make sure atoms exist, if not, revert
        if (subjectId == 0 || subjectId > count) {
            revert Errors.MultiVault_AtomDoesNotExist();
        }
        if (predicateId == 0 || predicateId > count) {
            revert Errors.MultiVault_AtomDoesNotExist();
        }
        if (objectId == 0 || objectId > count) {
            revert Errors.MultiVault_AtomDoesNotExist();
        }

        // make sure that each id is not a triple vault id
        if (isTripleId(subjectId)) revert Errors.MultiVault_VaultIsTriple();
        if (isTripleId(predicateId)) revert Errors.MultiVault_VaultIsTriple();
        if (isTripleId(objectId)) revert Errors.MultiVault_VaultIsTriple();

        // check if triple already exists
        bytes32 hash = tripleHashFromAtoms(subjectId, predicateId, objectId);
        if (triplesByHash[hash] != 0) {
            revert Errors.MultiVault_TripleExists(subjectId, predicateId, objectId);
        }

        // calculate user deposit amount
        uint256 userDeposit = value - tripleCost;

        // create a new positive triple vault
        uint256 id = _createVault();

        // calculate protocol deposit fee
        uint256 protocolDepositFee = protocolFeeAmount(userDeposit, id);

        // map the resultant triple hash to the new vault ID of the triple
        triplesByHash[hash] = id;

        // map the triple's vault ID to the underlying atom vault IDs
        triples[id] = [subjectId, predicateId, objectId];

        // set this new triple's vault ID as true in the IsTriple mapping as well as its counter
        isTriple[id] = true;

        // give the user shares in the positive triple vault
        _depositOnVaultCreation(
            id,
            msg.sender, // receiver
            userDeposit - protocolDepositFee
        );

        emit TripleCreated(msg.sender, subjectId, predicateId, objectId, id);

        return (id, protocolDepositFee);
    }

    /* -------------------------- */
    /*    Deposit/Redeem Atom     */
    /* -------------------------- */

    /// @notice deposit eth into an atom vault and grant ownership of 'shares' to 'reciever'
    /// *payable msg.value amount of eth to deposit
    /// @param receiver the address to receiver the shares
    /// @param id the vault ID of the atom
    /// @return shares the amount of shares minted
    /// NOTE: this function will revert if the minimum deposit amount of eth is not met and
    ///       if the vault ID does not exist/is not an atom.
    function depositAtom(address receiver, uint256 id) external payable nonReentrant whenNotPaused returns (uint256) {
        if (id == 0 || id > count) {
            revert Errors.MultiVault_VaultDoesNotExist();
        }

        if (isTripleId(id)) {
            revert Errors.MultiVault_VaultNotAtom();
        }

        // deposit eth into vault and mint shares for the receiver
        (uint256 shares, uint256 protocolFees) = _deposit(receiver, id, msg.value);

        _transferFeesToProtocolVault(protocolFees);

        return shares;
    }

    /// @notice redeem assets from an atom vault
    /// @param shares the amount of shares to redeem
    /// @param receiver the address to receiver the assets
    /// @param id the vault ID of the atom
    /// @return assets the amount of assets/eth withdrawn
    function redeemAtom(uint256 shares, address receiver, uint256 id) external nonReentrant returns (uint256) {
        if (id == 0 || id > count) {
            revert Errors.MultiVault_VaultDoesNotExist();
        }

        /*
            withdraw shares from vault, returning the amount of
            assets to be transferred to the receiver
        */
        (uint256 assets, uint256 protocolFees) = _redeem(id, msg.sender, shares);

        // transfer eth to receiver factoring in fees/equity
        (bool success,) = payable(receiver).call{value: assets}("");
        if (!success) revert Errors.MultiVault_TransferFailed();

        _transferFeesToProtocolVault(protocolFees);

        return assets;
    }

    /* -------------------------- */
    /*   Deposit/Redeem Triple    */
    /* -------------------------- */

    /// @notice deposits assets of underlying tokens into a triple vault and grants ownership of 'shares' to 'reciever'
    /// *payable msg.value amount of eth to deposit
    /// @param receiver the address to receiver the shares
    /// @param id the vault ID of the triple
    /// @return shares the amount of shares minted
    /// NOTE: this function will revert if the minimum deposit amount of eth is not met and
    ///       if the vault ID does not exist/is not a triple.
    function depositTriple(address receiver, uint256 id)
        external
        payable
        nonReentrant
        whenNotPaused
        returns (uint256)
    {
        if (!isTripleId(id)) {
            revert Errors.MultiVault_VaultNotTriple();
        }

        if (_hasCounterStake(id, receiver)) {
            revert Errors.MultiVault_HasCounterStake();
        }

        // deposit eth into vault and mint shares for the receiver
        (uint256 shares, uint256 protocolFees) = _deposit(receiver, id, msg.value);

        _transferFeesToProtocolVault(protocolFees);

        // transfer eth from sender to the MultiVault
        uint256 userDeposit = msg.value - protocolFees;

        // distribute atom equity for all 3 atoms that underlie the triple
        uint256 _atomDepositFractionAmount = atomDepositFractionAmount(userDeposit, id);
        _depositAtomFraction(id, receiver, _atomDepositFractionAmount);

        return shares;
    }

    /// @notice redeems 'shares' number of shares from the triple vault and send 'assets' eth
    ///         from the multiVault to 'reciever' factoring in exit fees
    /// @param shares the amount of shares to redeem
    /// @param receiver the address to receiver the assets
    /// @param id the vault ID of the triple
    /// @return assets the amount of assets/eth withdrawn
    function redeemTriple(uint256 shares, address receiver, uint256 id) external nonReentrant returns (uint256) {
        if (!isTripleId(id)) {
            revert Errors.MultiVault_VaultNotTriple();
        }

        /*
            withdraw shares from vault, returning the amount of
            assets to be transferred to the receiver
        */
<<<<<<< HEAD
        uint256 assets = _redeem(id, msg.sender, shares);
=======
        (uint256 assets, uint256 protocolFees) = _redeem(id, msg.sender, shares);
>>>>>>> d0b47180

        // transfer eth to receiver factoring in fees/equity
        (bool success,) = payable(receiver).call{value: assets}("");
        if (!success) revert Errors.MultiVault_TransferFailed();

        _transferFeesToProtocolVault(protocolFees);

        return assets;
    }

    /* =================================================== */
    /*                 INTERNAL METHODS                    */
    /* =================================================== */

    /// @dev transfer fees to the protocol vault
    function _transferFeesToProtocolVault(uint256 value) internal {
<<<<<<< HEAD
=======
        if (value == 0) return;

>>>>>>> d0b47180
        (bool success,) = payable(generalConfig.protocolVault).call{value: value}("");
        if (!success) revert Errors.MultiVault_TransferFailed();

        emit FeesTransferred(msg.sender, generalConfig.protocolVault, value);
    }

    /// @dev _depositAtomFraction - divides amount across the three atoms composing the triple and issues the receiver shares
    /// NOTE: assumes funds have already been transferred to this contract
    function _depositAtomFraction(uint256 id, address receiver, uint256 amount) internal {
        // load atom IDs
        uint256[3] memory atomsIds;
        (atomsIds[0], atomsIds[1], atomsIds[2]) = getTripleAtoms(id);

        // floor div, so perAtom is slightly less than 1/3 of total input amount
        uint256 perAtom = amount / 3;

        // distribute proportional equity to each atom
        for (uint8 i = 0; i < 3; i++) {
            uint256 shares = _depositIntoVault(atomsIds[i], receiver, perAtom);
            tripleAtomShares[id][atomsIds[i]][receiver] += shares;
        }
    }

    /// @dev deposit assets into a vault
    /// change the vault's total assets, total shares and balanceOf mappings to reflect the deposit
    /// @return sharesForReceiver the amount of shares minted for the receiver
    function _depositIntoVault(
        uint256 id,
        address receiver,
        uint256 assets // protocol fees already deducted
    ) internal returns (uint256) {
<<<<<<< HEAD
        // changes in vault's total assets
        // if the vault is an atom vault `atomDepositFractionAmount` is 0
        uint256 totalAssetsDelta = assets - entryFeeAmount(assets, id) - atomDepositFractionAmount(assets, id);
=======
        uint256 userAssets = assets - entryFeeAmount(assets, id) - atomDepositFractionAmount(assets, id);
>>>>>>> d0b47180

        if (userAssets <= 0) {
            revert Errors.MultiVault_InsufficientDepositAmountToCoverFees();
        }

        // changes in vault's total assets
        // if the vault is an atom vault `atomDepositFractionAmount` is 0
        uint256 totalAssetsDelta = assets - atomDepositFractionAmount(assets, id);

        uint256 sharesForReceiver;

        if (vaults[id].totalShares == generalConfig.minShare) {
            sharesForReceiver = assets; // shares owed to receiver
        } else {
            // user receives entryFeeAmount less shares than assets deposited into the vault
            sharesForReceiver = convertToShares(userAssets, id);
        }

        // changes in vault's total shares
        uint256 totalSharesDelta = sharesForReceiver;

        // set vault totals (assets and shares)
        _setVaultTotals(id, vaults[id].totalAssets + totalAssetsDelta, vaults[id].totalShares + totalSharesDelta);

        // mint `sharesOwed` shares to sender factoring in fees
        _mint(receiver, id, sharesForReceiver);

        emit Deposited(msg.sender, receiver, vaults[id].balanceOf[receiver], assets, sharesForReceiver, id);

        return sharesForReceiver;
    }

    /// @dev deposit assets into a vault upon creation
    /// change the vault's total assets, total shares and balanceOf mappings to reflect the deposit
    /// Additionally, initializes a counter vault with ghost shares.
    function _depositOnVaultCreation(uint256 id, address receiver, uint256 assets) internal {
        bool isAtomWallet = receiver == computeAtomWalletAddr(id);

        // ghost shares minted to the zero address upon vault creation
        uint256 sharesForZeroAddress = generalConfig.minShare;

        // ghost shares for the counter vault
        uint256 assetsForZeroAddressInCounterVault = generalConfig.minShare;

        uint256 sharesForReceiver = assets;

        // changes in vault's total assets or total shares
        uint256 totalDelta = isAtomWallet ? sharesForReceiver : sharesForReceiver + sharesForZeroAddress;

        // set vault totals for the vault
        _setVaultTotals(id, vaults[id].totalAssets + totalDelta, vaults[id].totalShares + totalDelta);

        // mint `sharesOwed` shares to sender factoring in fees
        _mint(receiver, id, sharesForReceiver);

        // mint `sharesForZeroAddress` shares to zero address to initialize the vault
        if (!isAtomWallet) {
            _mint(address(0), id, sharesForZeroAddress);
        }

        /*
         * Initialize the counter triple vault with ghost shares if id is a positive triple vault
         */
        if (isTripleId(id)) {
            uint256 counterVaultId = getCounterIdFromTriple(id);

            // set vault totals
            _setVaultTotals(
                counterVaultId,
                vaults[counterVaultId].totalAssets + assetsForZeroAddressInCounterVault,
                vaults[counterVaultId].totalShares + sharesForZeroAddress
            );

            // mint `sharesForZeroAddress` shares to zero address to initialize the vault
            _mint(address(0), counterVaultId, sharesForZeroAddress);
        }

        emit Deposited(msg.sender, receiver, vaults[id].balanceOf[receiver], assets, totalDelta, id);
    }

    /// @notice Internal function to encapsulate the common deposit logic for both atoms and triples
    /// @param receiver the address to receiver the shares
    /// @param id the vault ID of the atom or triple
    /// @param value the amount of eth to deposit
    /// @return shares the amount of shares minted
    /// @return protocolFees the amount of protocol fees deducted
    function _deposit(address receiver, uint256 id, uint256 value) internal returns (uint256, uint256) {
        if (previewDeposit(msg.value, id) == 0) {
            revert Errors.MultiVault_DepositOrWithdrawZeroShares();
        }

        if (value < generalConfig.minDeposit) {
            revert Errors.MultiVault_MinimumDeposit();
        }

        /*
            deposit eth into the vault, returning the amount of vault
            shares given to the receiver and protocol fees
        */
        uint256 protocolFees = protocolFeeAmount(msg.value, id);
        uint256 shares = _depositIntoVault(id, receiver, msg.value - protocolFees);

        return (shares, protocolFees);
    }

    /// @dev redeem shares out of a given vault
    /// change the vault's total assets, total shares and balanceOf mappings to reflect the withdrawal
    /// @return assetsForReceiver the amount of assets/eth to be transferred to the receiver
<<<<<<< HEAD
    function _redeem(uint256 id, address owner, uint256 shares) internal returns (uint256) {
=======
    /// @return protocolFees the amount of protocol fees deducted
    function _redeem(uint256 id, address owner, uint256 shares) internal returns (uint256, uint256) {
>>>>>>> d0b47180
        if (shares == 0) {
            revert Errors.MultiVault_DepositOrWithdrawZeroShares();
        }

        if (vaults[id].balanceOf[msg.sender] < shares) {
            revert Errors.MultiVault_InsufficientSharesInVault();
        }

        uint256 remainingShares = vaults[id].totalShares - shares;
        if (remainingShares < generalConfig.minShare) {
            revert Errors.MultiVault_InsufficientRemainingSharesInVault(remainingShares);
<<<<<<< HEAD
        }

        uint256 exitFees;
        uint256 assetsForReceiver;

        /*
         * if the withdraw amount results in a zero share balance for
         * the associated vault, no exit fee is charged to avoid
         * unaccounted for ether balances. Also, in case of an emergency
         * withdrawal (i.e. when the contract is paused), no exit fees
         * are charged either.
         */
        if (remainingShares == generalConfig.minShare || paused()) {
            exitFees = 0;
            assetsForReceiver = convertToAssets(shares, id);
        } else {
            (assetsForReceiver, exitFees) = previewRedeem(shares, id);
=======
>>>>>>> d0b47180
        }

        (uint256 assetsForReceiver, uint256 protocolFees, uint256 exitFees) = getRedeemFees(shares, id);

        // set vault totals (assets and shares)
<<<<<<< HEAD
        _setVaultTotals(id, vaults[id].totalAssets - totalAssetsDelta, vaults[id].totalShares - totalSharesDelta);
=======
        _setVaultTotals(
            id,
            vaults[id].totalAssets - (assetsForReceiver + protocolFees), // totalAssetsDelta
            vaults[id].totalShares - shares // totalSharesDelta
        );
>>>>>>> d0b47180

        // burn shares, then transfer assets to receiver
        _burn(owner, id, shares);

        emit Redeemed(msg.sender, owner, vaults[id].balanceOf[owner], assetsForReceiver, shares, exitFees, id);

        return (assetsForReceiver, protocolFees);
    }

    /// @dev mint vault shares of vault ID `id` to address `to`
    function _mint(address to, uint256 id, uint256 amount) internal {
        vaults[id].balanceOf[to] += amount;
    }

    /// @dev burn `amount` vault shares of vault ID `id` from address `from`
    function _burn(address from, uint256 id, uint256 amount) internal {
        if (from == address(0)) revert Errors.MultiVault_BurnFromZeroAddress();

        uint256 fromBalance = vaults[id].balanceOf[from];
        if (fromBalance < amount) {
            revert Errors.MultiVault_BurnInsufficientBalance();
        }

        unchecked {
            vaults[id].balanceOf[from] = fromBalance - amount;
        }
    }

    /// @dev set total assets and shares for a vault
    function _setVaultTotals(uint256 id, uint256 totalAssets, uint256 totalShares) internal {
        vaults[id].totalAssets = totalAssets;
        vaults[id].totalShares = totalShares;
    }

    /// @dev internal method for vault creation
    function _createVault() internal returns (uint256) {
        uint256 id = ++count;
        return id;
    }

    /// @dev internal method to validate the timelock constraints
    function _validateTimelock(bytes32 operationHash) internal view {
        Timelock memory timelock = timelocks[operationHash];

        if (timelock.readyTime == 0) {
            revert Errors.MultiVault_OperationNotScheduled();
        }
        if (timelock.executed) {
            revert Errors.MultiVault_OperationAlreadyExecuted();
        }
        if (timelock.readyTime > block.timestamp) {
            revert Errors.MultiVault_TimelockNotExpired();
        }
    }

    /* =================================================== */
    /*               RESTRICTED FUNCTIONS                  */
    /* =================================================== */

    /// @dev pause the pausable contract methods
    function pause() external onlyAdmin {
        _pause();
    }

    /// @dev unpause the pausable contract methods
    function unpause() external onlyAdmin {
        _unpause();
    }

    /// @dev schedule an operation to be executed after a delay
    /// @param operationId unique identifier for the operation
    /// @param data data to be executed
    function scheduleOperation(bytes32 operationId, bytes calldata data) external onlyAdmin {
        uint256 minDelay = generalConfig.minDelay;

        // Generate the operation hash
        bytes32 operationHash = keccak256(abi.encodePacked(operationId, data, minDelay));

        // Check timelock constraints and schedule the operation
        if (timelocks[operationHash].readyTime != 0) {
            revert Errors.MultiVault_OperationAlreadyScheduled();
        }
        timelocks[operationHash] = Timelock({data: data, readyTime: block.timestamp + minDelay, executed: false});
    }

    /// @dev execute a scheduled operation
    /// @param operationId unique identifier for the operation
    /// @param data data to be executed
    function cancelOperation(bytes32 operationId, bytes calldata data) external onlyAdmin {
        // Generate the operation hash
        bytes32 operationHash = keccak256(abi.encodePacked(operationId, data, generalConfig.minDelay));

        // Check timelock constraints and cancel the operation
        Timelock memory timelock = timelocks[operationHash];

        if (timelock.readyTime == 0) {
            revert Errors.MultiVault_OperationNotScheduled();
        }
        if (timelock.executed) {
            revert Errors.MultiVault_OperationAlreadyExecuted();
        }
        delete timelocks[operationHash];
    }

    /// @dev set admin
    /// @param admin address of the new admin
    function setAdmin(address admin) external onlyAdmin {
        // Generate the operation hash
        bytes memory data = abi.encodeWithSelector(EthMultiVault.setAdmin.selector, admin);
        bytes32 opHash = keccak256(abi.encodePacked(SET_ADMIN, data, generalConfig.minDelay));

        // Check timelock constraints
        _validateTimelock(opHash);

        // Execute the operation
        generalConfig.admin = admin;

        // Mark the operation as executed
        timelocks[opHash].executed = true;
    }

    /// @dev set protocol vault
    /// @param protocolVault address of the new protocol vault
    function setProtocolVault(address protocolVault) external onlyAdmin {
        generalConfig.protocolVault = protocolVault;
    }

    /// @dev sets the minimum deposit amount for atoms and triples
    /// @param minDeposit new minimum deposit amount
    function setMinDeposit(uint256 minDeposit) external onlyAdmin {
        generalConfig.minDeposit = minDeposit;
    }

    /// @dev sets the minimum share amount for atoms and triples
    /// @param minShare new minimum share amount
    function setMinShare(uint256 minShare) external onlyAdmin {
        generalConfig.minShare = minShare;
    }

    /// @dev sets the atom URI max length
    /// @param atomUriMaxLength new atom URI max length
    function setAtomUriMaxLength(uint256 atomUriMaxLength) external onlyAdmin {
        generalConfig.atomUriMaxLength = atomUriMaxLength;
    }

    /// @dev sets the atom share lock fee
    /// @param atomShareLockFee new atom share lock fee
    function setAtomShareLockFee(uint256 atomShareLockFee) external onlyAdmin {
        atomConfig.atomShareLockFee = atomShareLockFee;
    }

    /// @dev sets the atom creation fee
    /// @param atomCreationFee new atom creation fee
    function setAtomCreationFee(uint256 atomCreationFee) external onlyAdmin {
        atomConfig.atomCreationFee = atomCreationFee;
    }

    /// @dev sets fee charged in wei when creating a triple to protocol vault
    /// @param tripleCreationFee new fee in wei
    function setTripleCreationFee(uint256 tripleCreationFee) external onlyAdmin {
        tripleConfig.tripleCreationFee = tripleCreationFee;
    }

    /// @dev sets the atom deposit fraction percentage for atoms used in triples
    ///      (number to be divided by `generalConfig.feeDenominator`)
    /// @param atomDepositFractionForTriple new atom deposit fraction percentage
    function setAtomDepositFraction(uint256 atomDepositFractionForTriple) external onlyAdmin {
        tripleConfig.atomDepositFractionForTriple = atomDepositFractionForTriple;
    }

    /// @dev sets entry fees for the specified vault (id=0 sets the default fees for all vaults)
    ///      id = 0 changes the default entry fee, id = n changes fees for vault n specifically
    /// @param id vault id to set entry fee for
    /// @param entryFee entry fee to set
    function setEntryFee(uint256 id, uint256 entryFee) external onlyAdmin {
        if (entryFee > generalConfig.feeDenominator) {
            revert Errors.MultiVault_InvalidFeeSet();
        }
        vaultFees[id].entryFee = entryFee;
    }

    /// @dev sets exit fees for the specified vault (id=0 sets the default fees for all vaults)
    ///      id = 0 changes the default exit fee, id = n changes fees for vault n specifically
    /// @dev admin cannot set the exit fee to be greater than `maxExitFeePercentage`, which is
    ///      set to be the 10% of `generalConfig.feeDenominator`, to avoid being able to prevent
    ///      users from withdrawing their assets
    /// @param id vault id to set exit fee for
    /// @param exitFee exit fee to set
    function setExitFee(uint256 id, uint256 exitFee) external onlyAdmin {
        uint256 maxExitFeePercentage = generalConfig.feeDenominator / 10;

        if (exitFee > maxExitFeePercentage) {
            revert Errors.MultiVault_InvalidExitFee();
        }

        // Generate the operation hash
        bytes memory data = abi.encodeWithSelector(EthMultiVault.setExitFee.selector, id, exitFee);
        bytes32 opHash = keccak256(abi.encodePacked(SET_EXIT_FEE, data, generalConfig.minDelay));

        // Check timelock constraints
        _validateTimelock(opHash);

        // Execute the operation
        vaultFees[id].exitFee = exitFee;

        // Mark the operation as executed
        timelocks[opHash].executed = true;
    }

    /// @dev sets protocol fees for the specified vault (id=0 sets the default fees for all vaults)
    ///      id = 0 changes the default protocol fee, id = n changes fees for vault n specifically
    /// @param id vault id to set protocol fee for
    /// @param protocolFee protocol fee to set
    function setProtocolFee(uint256 id, uint256 protocolFee) external onlyAdmin {
        if (protocolFee > generalConfig.feeDenominator) revert Errors.MultiVault_InvalidFeeSet();
        vaultFees[id].protocolFee = protocolFee;
    }

    /* =================================================== */
    /*                    MODIFIERS                        */
    /* =================================================== */

    modifier onlyAdmin() {
        if (msg.sender != generalConfig.admin) {
            revert Errors.MultiVault_AdminOnly();
        }
        _;
    }

    /* =================================================== */
    /*                     FALLBACK                        */
    /* =================================================== */

    /// @notice fallback function to decompress the calldata and call the appropriate function
    fallback() external payable {
        LibZip.cdFallback();
    }

    /// @notice contract does not accept ETH donations
    receive() external payable {
        revert Errors.MultiVault_ReceiveNotAllowed();
    }
}<|MERGE_RESOLUTION|>--- conflicted
+++ resolved
@@ -322,20 +322,9 @@
     /// @param shares amount of shares to calculate assets on
     /// @param id vault id to get corresponding assets for
     /// @return assets amount of assets estimated to be returned to the receiver
-<<<<<<< HEAD
-    /// NOTE: this function pessimistically estimates the amount of assets that would be returned to the
-    ///       receiver so in the case that the vault is empty after the redeem the receiver will receive
-    ///       more assets than what is returned by this function, reference internal _redeem logic for details
-    function previewRedeem(uint256 shares, uint256 id) public view returns (uint256, uint256) {
-        uint256 assets = convertToAssets(shares, id);
-        uint256 exitFees = exitFeeAmount(assets, id);
-        assets -= exitFees;
-        return (assets, exitFees);
-=======
     function previewRedeem(uint256 shares, uint256 id) public view returns (uint256) {
         (uint256 assetsForReceiver,,) = getRedeemFees(shares, id);
         return assetsForReceiver;
->>>>>>> d0b47180
     }
 
     /// @notice returns max amount of shares that can be redeemed from the 'owner' balance through a redeem call
@@ -864,11 +853,7 @@
             withdraw shares from vault, returning the amount of
             assets to be transferred to the receiver
         */
-<<<<<<< HEAD
-        uint256 assets = _redeem(id, msg.sender, shares);
-=======
         (uint256 assets, uint256 protocolFees) = _redeem(id, msg.sender, shares);
->>>>>>> d0b47180
 
         // transfer eth to receiver factoring in fees/equity
         (bool success,) = payable(receiver).call{value: assets}("");
@@ -885,11 +870,8 @@
 
     /// @dev transfer fees to the protocol vault
     function _transferFeesToProtocolVault(uint256 value) internal {
-<<<<<<< HEAD
-=======
         if (value == 0) return;
 
->>>>>>> d0b47180
         (bool success,) = payable(generalConfig.protocolVault).call{value: value}("");
         if (!success) revert Errors.MultiVault_TransferFailed();
 
@@ -921,13 +903,7 @@
         address receiver,
         uint256 assets // protocol fees already deducted
     ) internal returns (uint256) {
-<<<<<<< HEAD
-        // changes in vault's total assets
-        // if the vault is an atom vault `atomDepositFractionAmount` is 0
-        uint256 totalAssetsDelta = assets - entryFeeAmount(assets, id) - atomDepositFractionAmount(assets, id);
-=======
         uint256 userAssets = assets - entryFeeAmount(assets, id) - atomDepositFractionAmount(assets, id);
->>>>>>> d0b47180
 
         if (userAssets <= 0) {
             revert Errors.MultiVault_InsufficientDepositAmountToCoverFees();
@@ -1036,12 +1012,8 @@
     /// @dev redeem shares out of a given vault
     /// change the vault's total assets, total shares and balanceOf mappings to reflect the withdrawal
     /// @return assetsForReceiver the amount of assets/eth to be transferred to the receiver
-<<<<<<< HEAD
-    function _redeem(uint256 id, address owner, uint256 shares) internal returns (uint256) {
-=======
     /// @return protocolFees the amount of protocol fees deducted
     function _redeem(uint256 id, address owner, uint256 shares) internal returns (uint256, uint256) {
->>>>>>> d0b47180
         if (shares == 0) {
             revert Errors.MultiVault_DepositOrWithdrawZeroShares();
         }
@@ -1053,40 +1025,16 @@
         uint256 remainingShares = vaults[id].totalShares - shares;
         if (remainingShares < generalConfig.minShare) {
             revert Errors.MultiVault_InsufficientRemainingSharesInVault(remainingShares);
-<<<<<<< HEAD
-        }
-
-        uint256 exitFees;
-        uint256 assetsForReceiver;
-
-        /*
-         * if the withdraw amount results in a zero share balance for
-         * the associated vault, no exit fee is charged to avoid
-         * unaccounted for ether balances. Also, in case of an emergency
-         * withdrawal (i.e. when the contract is paused), no exit fees
-         * are charged either.
-         */
-        if (remainingShares == generalConfig.minShare || paused()) {
-            exitFees = 0;
-            assetsForReceiver = convertToAssets(shares, id);
-        } else {
-            (assetsForReceiver, exitFees) = previewRedeem(shares, id);
-=======
->>>>>>> d0b47180
         }
 
         (uint256 assetsForReceiver, uint256 protocolFees, uint256 exitFees) = getRedeemFees(shares, id);
 
         // set vault totals (assets and shares)
-<<<<<<< HEAD
-        _setVaultTotals(id, vaults[id].totalAssets - totalAssetsDelta, vaults[id].totalShares - totalSharesDelta);
-=======
         _setVaultTotals(
             id,
             vaults[id].totalAssets - (assetsForReceiver + protocolFees), // totalAssetsDelta
             vaults[id].totalShares - shares // totalSharesDelta
         );
->>>>>>> d0b47180
 
         // burn shares, then transfer assets to receiver
         _burn(owner, id, shares);

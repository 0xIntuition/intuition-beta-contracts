// SPDX-License-Identifier: MIT
pragma solidity ^0.8.18;

import {IEthMultiVault} from "src/interfaces/IEthMultiVault.sol";
import {AtomWallet} from "src/AtomWallet.sol";
import {Initializable} from "@openzeppelin/contracts-upgradeable/proxy/utils/Initializable.sol";
import {SafeTransferLib} from "solady/utils/SafeTransferLib.sol";
import {FixedPointMathLib} from "solady/utils/FixedPointMathLib.sol";
import {LibZip} from "solady/utils/LibZip.sol";
import {ReentrancyGuardUpgradeable} from "@openzeppelin/contracts-upgradeable/security/ReentrancyGuardUpgradeable.sol";
import {PausableUpgradeable} from "@openzeppelin/contracts-upgradeable/security/PausableUpgradeable.sol";
import {BeaconProxy} from "@openzeppelin/contracts/proxy/beacon/BeaconProxy.sol";
import {SafeCastLib} from "solmate/utils/SafeCastLib.sol";
import {IPermit2} from "src/interfaces/IPermit2.sol";
import {IEntryPoint} from "account-abstraction/contracts/interfaces/IEntryPoint.sol";
import {Types} from "src/libraries/Types.sol";
import {Errors} from "src/libraries/Errors.sol";

/**
 * @title  EthMultiVault
 * @author 0xIntuition
 * @notice Core contract of the Intuition protocol. Manages the creation and management of vaults
 *         associated to Atom's & Triples
 */
contract EthMultiVault is
    IEthMultiVault,
    Initializable,
    ReentrancyGuardUpgradeable,
    PausableUpgradeable
{
    using FixedPointMathLib for uint256;
    using LibZip for bytes;

    /* =================================================== */
    /*                  STATE VARIABLES                    */
    /* =================================================== */

    GeneralConfig public generalConfig;
    AtomConfig public atomConfig;
    TripleConfig public tripleConfig;
    WalletConfig public walletConfig;

    /// @notice ID of the last vault to be created
    uint256 public count;

    struct VaultState {
        uint256 totalAssets;
        uint256 totalShares;
        // address -> balanceOf, amount of shares an account has in a vault
        mapping(address => uint256) balanceOf;
    }

    struct VaultFees {
        // entry fee for vault 0 is considered the default entry fee
        uint256 entryFee;
        // exit fee for each vault, exit fee for vault 0 is considered the default exit fee
        uint256 exitFee;
        // protocol fee for each vault, protocol fee for vault 0 is considered the default protocol fee
        uint256 protocolFee;
    }

    mapping(uint256 => VaultState) public vaults;
    mapping(uint256 => VaultFees) public vaultFees;

    /// @notice RDF (Resource Description Framework)
    // mapping of vault ID to atom data
    // Vault ID -> Atom Data
    mapping(uint256 => bytes) public atoms;

    // mapping of atom hash to atom vault ID
    // Hash -> Atom ID
    mapping(bytes32 => uint256) public AtomsByHash;

    // mapping of triple vault ID to the underlying atom IDs that make up the triple
    // Triple ID -> VaultIDs of atoms that make up the triple
    mapping(uint256 => uint256[3]) public triples;

    // mapping of triple hash to triple vault ID
    // Hash -> Triple ID
    mapping(bytes32 => uint256) public TriplesByHash;

    // mapping of triple vault IDs to determine whether a vault is a triple or not
    // Vault ID -> (Is Triple)
    mapping(uint256 => bool) public isTriple;

    /// @notice Atom Equity Tracking
    /// used to enable atom shares earned from triple deposits to be redeemed proportionally
    /// to the triple shares that earned them upon redemption/withdraw
    /// Triple ID -> Atom ID -> Account Address -> Atom Share Balance
    mapping(uint256 => mapping(uint256 => mapping(address => uint256)))
        public tripleAtomShares;

    /* =================================================== */
    /*                    INITIALIZER                      */
    /* =================================================== */

    /// @dev Initializes the MultiVault contract
    function init(
        GeneralConfig memory _generalConfig,
        AtomConfig memory _atomConfig,
        TripleConfig memory _tripleConfig,
        WalletConfig memory _walletConfig
    ) external initializer {
        __ReentrancyGuard_init();
        __Pausable_init();

        generalConfig = _generalConfig;
        atomConfig = _atomConfig;
        tripleConfig = _tripleConfig;
        walletConfig = _walletConfig;
    }

    /* =================================================== */
    /*                       VIEWS                         */
    /* =================================================== */

    /* -------------------------- */
    /*         Fee Helpers        */
    /* -------------------------- */

    function getAtomCost() public view returns (uint256 atomCost) {
        atomCost =
            atomConfig.atomCreationFee + // paid to protocol
            atomConfig.atomShareLockFee + // for purchasing shares for atom wallet
            generalConfig.minShare; // for purchasing ghost shares
    }

    function getTripleCost() public view returns (uint256 tripleCost) {
        tripleCost =
            tripleConfig.tripleCreationFee + // paid to protocol
            generalConfig.minShare *
            2; // for purchasing ghost shares for the positive and counter triple vaults
    }

    function getDepositFees(
        uint256 assets,
        uint256 id
    ) public view returns (uint256 totalFees) {
        uint256 protocolFees = protocolFeeAmount(assets, id);

        totalFees =
            entryFeeAmount(assets, id) +
            atomDepositFractionAmount(assets - protocolFees, id) +
            protocolFees;
    }

    /// @notice calculates fee on raw amount
    /// @param amount amount of assets to calculate fee on
    /// @param fee fee in %
    /// @return amount of assets that would be charged as fee
    function feeOnRaw(
        uint256 amount,
        uint256 fee
    ) internal view returns (uint256) {
        return amount.mulDivUp(fee, generalConfig.feeDenominator);
    }

    ///
    /// @notice returns amount of assets that would be charged for the entry fee given an amount of 'assets' provided
    /// @param assets amount of assets to calculate fee on
    /// @param id vault id to get corresponding fees for
    /// @return feeAmount amount of assets that would be charged for the entry fee
    /// NOTE: if the vault being deposited on has a vault total shares of 0, the entry fee is not applied
    function entryFeeAmount(
        uint256 assets,
        uint256 id
    ) public view returns (uint256 feeAmount) {
        feeAmount = feeOnRaw(
            assets,
            vaultFees[id].entryFee == 0
                ? vaultFees[0].entryFee
                : vaultFees[id].entryFee
        );
    }

    /// @notice returns amount of assets that would be charged for the exit fee given an amount of 'assets' provided
    /// @param assets amount of assets to calculate fee on
    /// @param id vault id to get corresponding fees for
    /// @return feeAmount amount of assets that would be charged for the exit fee
    /// NOTE: if the vault  being redeemed from given the shares to redeem results in a total shares after of 0,
    ///       the exit fee is not applied
    function exitFeeAmount(
        uint256 assets,
        uint256 id
    ) public view returns (uint256 feeAmount) {
        feeAmount = feeOnRaw(
            assets,
            vaultFees[id].exitFee == 0
                ? vaultFees[0].exitFee
                : vaultFees[id].exitFee
        );
    }

    /// @notice returns amount of assets that would be charged by a vault on protocol fee given amount of 'assets'
    ///         provided
    /// @param assets amount of assets to calculate fee on
    /// @param id vault id to get corresponding fees for
    /// @return feeAmount amount of assets that would be charged by vault on protocol fee
    function protocolFeeAmount(
        uint256 assets,
        uint256 id
    ) public view returns (uint256 feeAmount) {
        feeAmount = feeOnRaw(
            assets,
            vaultFees[id].protocolFee == 0
                ? vaultFees[0].protocolFee
                : vaultFees[id].protocolFee
        );
    }

    /// @notice returns amount of assets that would be charged by vault for atom equity on entry given amount
    ///         of 'assets' provided
    /// @param assets amount of assets to calculate fee on
    /// @param id vault id
    /// @return feeAmount amount of assets that would be charged by vault for atom equity on entry
    /// NOTE: only applies to triple vaults
    function atomDepositFractionAmount(
        uint256 assets,
        uint256 id
    ) public view returns (uint256 feeAmount) {
<<<<<<< HEAD
        feeAmount = isTripleId(id)
            ? feeOnRaw(assets, tripleConfig.atomEquityFeeForTriple)
=======
        feeAmount = assertTriple(id)
            ? feeOnRaw(assets, tripleConfig.atomDepositFractionForTriple)
>>>>>>> c1a2e509
            : 0;
    }

    /* -------------------------- */
    /*     Accounting Helpers     */
    /* -------------------------- */

    /// @notice returns amount of shares that would be exchanged by vault given amount of 'assets' provided
    /// @param assets amount of assets to calculate shares on
    /// @param id vault id to get corresponding shares for
    /// @return shares amount of shares that would be exchanged by vault given amount of 'assets' provided
    function convertToShares(
        uint256 assets,
        uint256 id
    ) public view returns (uint256 shares) {
        uint256 supply = vaults[id].totalShares;
        shares = supply == 0
            ? assets
            : assets.mulDiv(supply, vaults[id].totalAssets);
    }

    /// @notice returns amount of assets that would be exchanged by vault given amount of 'shares' provided
    /// @param shares amount of shares to calculate assets on
    /// @param id vault id to get corresponding assets for
    /// @return assets amount of assets that would be exchanged by vault given amount of 'shares' provided
    function convertToAssets(
        uint256 shares,
        uint256 id
    ) public view returns (uint256 assets) {
        uint256 supply = vaults[id].totalShares;
        assets = supply == 0
            ? shares
            : shares.mulDiv(vaults[id].totalAssets, supply);
    }

    function currentSharePrice(
        uint256 id
    ) external view returns (uint256 price) {
        price = vaults[id].totalShares == 0
            ? 0
            : (vaults[id].totalAssets * generalConfig.decimalPrecision) / vaults[id].totalShares;
    }

    /// @notice simulates the effects of the deposited amount of 'assets' and returns the estimated
    ///         amount of shares that would be minted from the deposit of `assets`
    /// @param assets amount of assets to calculate shares on
    /// @param id vault id to get corresponding shares for
    /// @return shares amount of shares that would be minted from the deposit of `assets`
    /// NOTE: this function pessimistically estimates the amount of shares that would be minted from the
    ///       input amount of assets so if the vault is empty before the deposit the caller receives more
    ///       shares than returned by this function, reference internal _depositIntoVault logic for details
    function previewDeposit(
        uint256 assets, // should always be msg.value
        uint256 id
    ) public view returns (uint256 shares) {
        uint256 totalFees = getDepositFees(assets, id);

        if (assets < totalFees) {
            revert Errors.MultiVault_InsufficientDepositAmountToCoverFees();
        }

        uint256 totalAssetsDelta = assets - totalFees;
        shares = convertToShares(totalAssetsDelta, id);
    }

    /// @notice simulates the effects of the redemption of `shares` and returns the estimated
    ///         amount of assets estimated to be returned to the receiver of the redeem
    /// @param shares amount of shares to calculate assets on
    /// @param id vault id to get corresponding assets for
    /// @return assets amount of assets estimated to be returned to the receiver
    /// NOTE: this function pessimistically estimates the amount of assets that would be returned to the
    ///       receiver so in the case that the vault is empty after the redeem the receiver will receive
    ///       more assets than what is returned by this function, reference internal _redeem logic for details
    function previewRedeem(
        uint256 shares,
        uint256 id
    ) public view returns (uint256 assets, uint256 exitFees) {
        assets = convertToAssets(shares, id);
        exitFees = exitFeeAmount(assets, id);
        assets -= exitFees;
    }

    /// @notice returns max amount of shares that can be redeemed from the 'owner' balance through a redeem call
    /// @param owner address of the account to get max redeemable shares for
    /// @param id vault id to get corresponding shares for
    /// @return shares amount of shares that can be redeemed from the 'owner' balance through a redeem call
    function maxRedeem(
        address owner,
        uint256 id
    ) external view returns (uint256 shares) {
        return vaults[id].balanceOf[owner];
    }

    /* -------------------------- */
    /*       Triple Helpers       */
    /* -------------------------- */

    /// @notice returns the corresponding hash for the given RDF triple, given the atoms that make up the triple
    /// @param subjectId the subject atom's vault id
    /// @param predicateId the predicate atom's vault id
    /// @param objectId the object atom's vault id
    /// @return hash the corresponding hash for the given RDF triple based on the atom vault ids
    function tripleHashFromAtoms(
        uint256 subjectId,
        uint256 predicateId,
        uint256 objectId
    ) public pure returns (bytes32) {
        return keccak256(abi.encodePacked(subjectId, predicateId, objectId));
    }

    /// @notice returns the corresponding hash for the given RDF triple, given the triple vault id
    /// @param id vault id of the triple
    /// @return hash the corresponding hash for the given RDF triple
    /// NOTE: only applies to triple vault IDs as input
    function tripleHash(uint256 id) public view returns (bytes32) {
        uint256[3] memory atomIds;
        (atomIds[0], atomIds[1], atomIds[2]) = getTripleAtoms(id);
        return keccak256(abi.encodePacked(atomIds[0], atomIds[1], atomIds[2]));
    }

    /// @notice returns whether the supplied vault id is a triple
    /// @param id vault id to check
    /// @return bool whether the supplied vault id is a triple
    function isTripleId(uint256 id) public view returns (bool) {
        return
            id > type(uint256).max / 2
                ? isTriple[type(uint256).max - id]
                : isTriple[id];
    }

    /// @notice returns the atoms that make up a triple/counter-triple
    /// @param id vault id of the triple/counter-triple
    /// @return tuple(atomIds) the atoms that make up the triple/counter-triple
    /// NOTE: only applies to triple vault IDs as input
    function getTripleAtoms(
        uint256 id
    ) public view returns (uint256, uint256, uint256) {
        uint256[3] memory atomIds = id > type(uint256).max / 2
            ? triples[type(uint256).max - id]
            : triples[id];
        return (atomIds[0], atomIds[1], atomIds[2]);
    }

    /// @notice returns the counter id from the given triple id
    /// @param id vault id of the triple
    /// @return counterId the counter vault id from the given triple id
    /// NOTE: only applies to triple vault IDs as input
    function getCounterIdFromTriple(uint256 id) public pure returns (uint256) {
        return type(uint256).max - id;
    }

    /* -------------------------- */
    /*        Misc. Helpers       */
    /* -------------------------- */

    function getVaultBalance(
        uint256 vaultId,
        address user
    ) external view returns (uint256) {
        return vaults[vaultId].balanceOf[user];
    }

    /// @dev hasCounterStake - returns whether the account has any shares in the vault counter to the id provided
    function hasCounterStake(
        uint256 id,
        address account
    ) internal view returns (bool) {
        return vaults[type(uint256).max - id].balanceOf[account] > 0;
    }

    /// @notice returns the Atom Wallet address for the given atom data
    /// @param id vault id of the atom associated to the atom wallet
    /// @return atomWallet the address of the atom wallet
    /// NOTE: the create2 salt is based off of the vault ID
    function computeAtomWalletAddr(uint256 id) public view returns (address) {
        // Address of the AtomWalletBeacon contract
        address beaconAddress = walletConfig.atomWalletBeacon;

        // BeaconProxy creation code concatenated with the beacon address
        bytes memory code = type(BeaconProxy).creationCode;
        
        bytes memory initData = abi.encodeWithSelector(
            AtomWallet.init.selector,
            IEntryPoint(walletConfig.entryPoint),
            walletConfig.atomWarden
        );
        bytes memory encodedArgs = abi.encode(
            beaconAddress,
            initData
        );

        bytes memory data = abi.encodePacked(code, encodedArgs);
        bytes32 salt = bytes32(id);
        bytes32 rawAddress = keccak256(
            abi.encodePacked(bytes1(0xff), address(this), salt, keccak256(data))
        );

        return address(bytes20(rawAddress << 96));
    }

    /* =================================================== */
    /*                MUTATIVE FUNCTIONS                   */
    /* =================================================== */

    /* -------------------------- */
    /*         Atom Wallet        */
    /* -------------------------- */

    /// @notice deploy a given atom wallet
    /// @param atomId vault id of atom
    /// @return atomWallet the address of the atom wallet
    /// NOTE: deploys an ERC4337 account (atom wallet) through a BeaconProxy. Reverts if the atom vault does not exist
    function deployAtomWallet(
        uint256 atomId
    ) external whenNotPaused returns (address atomWallet) {
        if (atomId == 0 || atomId > count)
            revert Errors.MultiVault_VaultDoesNotExist();

        // Address of the AtomWalletBeacon contract
        address beaconAddress = walletConfig.atomWalletBeacon;

        // compute salt for create2
        bytes32 salt = bytes32(atomId);

        // BeaconProxy creation code needs to be concatenated with the encoded Beacon address
        bytes memory code = type(BeaconProxy).creationCode;
        // encode the init function of the AtomWallet contract with the entryPoint and atomWarden as constructor arguments
        bytes memory initData = abi.encodeWithSelector(
            AtomWallet.init.selector,
            IEntryPoint(walletConfig.entryPoint),
            walletConfig.atomWarden
        );

        // encode constructor arguments (address, bytes memory)
        bytes memory data = abi.encodePacked(code, abi.encode(beaconAddress, initData));

        // deploy atom wallet with create2
        // value sent in wei,
        // memory offset of `code` (after first 32 bytes where length is),
        // length of `code` (first 32 bytes of code),
        // salt for create2
        assembly {
            atomWallet := create2(0, add(data, 0x20), mload(data), salt)
        }

        if (atomWallet == address(0)) {
            revert Errors.MultiVault_DeployAccountFailed();
        }
    }

    /* -------------------------- */
    /*         Create Atom        */
    /* -------------------------- */

    /// @notice Create an atom and return its vault id
    /// @param atomUri atom data to create atom with
    /// @return id vault id of the atom
    /// NOTE: This function will revert if called with less than `getAtomCost()` in `msg.value`
    function createAtom(
        bytes calldata atomUri
    ) external payable nonReentrant whenNotPaused returns (uint256 id) {
        if (msg.value < getAtomCost()) {
            revert Errors.MultiVault_InsufficientBalance();
        }

        uint256 protocolDepositFee;
        (id, protocolDepositFee) = _createAtom(atomUri, msg.value);

        (bool success, ) = payable(generalConfig.protocolVault).call{
            value: atomConfig.atomCreationFee + protocolDepositFee
        }("");
        if (!success) revert Errors.MultiVault_TransferFailed();
    }

    /// @notice Batch create atoms and return their vault ids
    /// @param atomUris atom data array to create atoms with
    /// @return ids vault ids array of the atoms
    /// NOTE: This function will revert if called with less than `getAtomCost()` * `atomUris.length` in `msg.value`
    function batchCreateAtom(
        bytes[] calldata atomUris
    )
        external
        payable
        nonReentrant
        whenNotPaused
        returns (uint256[] memory ids)
    {
        uint256 length = atomUris.length;
        if (msg.value < getAtomCost() * length) {
            revert Errors.MultiVault_InsufficientBalance();
        }

        uint256 valuePerAtom = msg.value / length;
        uint256 protocolDepositFeeTotal;
        ids = new uint256[](length);

        for (uint256 i = 0; i < length; i++) {
            uint256 protocolDepositFee;
            (ids[i], protocolDepositFee) = _createAtom(
                atomUris[i],
                valuePerAtom
            );

            // add protocol deposit fees to total
            protocolDepositFeeTotal += protocolDepositFee;
        }

        (bool success, ) = payable(generalConfig.protocolVault).call{
            value: protocolDepositFeeTotal + atomConfig.atomCreationFee * length
        }("");
        if (!success) revert Errors.MultiVault_TransferFailed();
    }

    /// @notice Internal utility function to create an atom and handle vault creation
    /// @param atomUri The atom data to create an atom with
    /// @param value The value sent with the transaction
    /// @return id The new vault ID created for the atom
    function _createAtom(
        bytes memory atomUri,
        uint256 value
    ) internal returns (uint256 id, uint256 protocolDepositFee) {
        if (atomUri.length > generalConfig.atomUriMaxLength) 
            revert Errors.MultiVault_AtomUriTooLong();

        uint256 atomCost = getAtomCost();
        bytes32 _hash = keccak256(atomUri);
        if (AtomsByHash[_hash] != 0) {
            revert Errors.MultiVault_AtomExists(atomUri);
        }

        uint256 userDeposit = value - atomCost;

        id = _createVault();

        protocolDepositFee = protocolFeeAmount(userDeposit, id);

        _depositOnVaultCreation(
            id,
            msg.sender, // receiver
            userDeposit - protocolDepositFee
        );

        address atomWallet = computeAtomWalletAddr(id);

        _depositOnVaultCreation(
            id,
            atomWallet, // receiver
            atomConfig.atomShareLockFee
        );

        // map the new vault ID to the atom data
        atoms[id] = atomUri;

        AtomsByHash[_hash] = id;

        emit AtomCreated(msg.sender, atomWallet, atomUri, id);
    }

    /* -------------------------- */
    /*        Create Triple       */
    /* -------------------------- */

    /// @notice create a triple and return its vault id
    /// @param subjectId vault id of the subject atom
    /// @param predicateId vault id of the predicate atom
    /// @param objectId vault id of the object atom
    /// @return id vault id of the triple
    /// NOTE: This function will revert if called with less than `getTripleCost()` in `msg.value`. 
    ///       This function will revert if any of the atoms do not exist or if any ids are triple vaults.
    function createTriple(
        uint256 subjectId,
        uint256 predicateId,
        uint256 objectId
    ) external payable nonReentrant whenNotPaused returns (uint256 id) {
        uint256 tripleCost = getTripleCost();

        if (msg.value < tripleCost) {
            revert Errors.MultiVault_InsufficientBalance();
        }

        uint256 protocolDepositFee;

        (id, protocolDepositFee) = _createTriple(
            subjectId,
            predicateId,
            objectId,
            msg.value
        );

        // transfer fees to protocol vault
        (bool success, ) = payable(generalConfig.protocolVault).call{
            value: tripleConfig.tripleCreationFee + protocolDepositFee
        }("");
        if (!success) revert Errors.MultiVault_TransferFailed();
    }

    /// @notice batch create triples and return their vault ids
    /// @param subjectIds vault ids array of subject atoms
    /// @param predicateIds vault ids array of predicate atoms
    /// @param objectIds vault ids array of object atoms
    /// NOTE: This function will revert if called with less than `getTripleCost()` * `array.length` in `msg.value`. 
    ///       This function will revert if any of the atoms do not exist or if any ids are triple vaults.
    function batchCreateTriple(
        uint256[] calldata subjectIds,
        uint256[] calldata predicateIds,
        uint256[] calldata objectIds
    )
        external
        payable
        nonReentrant
        whenNotPaused
        returns (uint256[] memory ids)
    {
        // make sure arrays are of the same length
        if (
            subjectIds.length != predicateIds.length ||
            subjectIds.length != objectIds.length
        ) {
            revert Errors.MultiVault_ArraysNotSameLength();
        }

        uint256 length = subjectIds.length;
        uint256 tripleCost = getTripleCost();
        if (msg.value < tripleCost * length) {
            revert Errors.MultiVault_InsufficientBalance();
        }

        uint256 valuePerTriple = msg.value / length;
        uint256 protocolDepositFeeTotal;
        ids = new uint256[](length);

        for (uint256 i = 0; i < length; i++) {
            uint256 protocolDepositFee;
            (ids[i], protocolDepositFee) = _createTriple(
                subjectIds[i],
                predicateIds[i],
                objectIds[i],
                valuePerTriple
            );

            // add protocol deposit fees to total
            protocolDepositFeeTotal += protocolDepositFee;
        }

        (bool success, ) = payable(generalConfig.protocolVault).call{
            value: protocolDepositFeeTotal +
                tripleConfig.tripleCreationFee *
                length
        }("");
        if (!success) revert Errors.MultiVault_TransferFailed();
    }

    /// @notice Internal utility function to create a triple
    /// @param subjectId vault id of the subject atom
    /// @param predicateId vault id of the predicate atom
    /// @param objectId vault id of the object atom
    /// @param value The amount of ETH the user has sent minus the base triple cost
    /// @return id The new vault ID of the created triple
    /// @return protocolDepositFee The calculated protocol fee for the deposit
    function _createTriple(
        uint256 subjectId,
        uint256 predicateId,
        uint256 objectId,
        uint256 value
    ) internal returns (uint256 id, uint256 protocolDepositFee) {
        uint256 tripleCost = getTripleCost();

        // make sure atoms exist, if not, revert
        if (subjectId == 0 || subjectId > count) {
            revert Errors.MultiVault_AtomDoesNotExist();
        }
        if (predicateId == 0 || predicateId > count) {
            revert Errors.MultiVault_AtomDoesNotExist();
        }
        if (objectId == 0 || objectId > count) {
            revert Errors.MultiVault_AtomDoesNotExist();
        }

        // make sure that each id is not a triple vault id
        if (isTripleId(subjectId)) revert Errors.MultiVault_VaultIsTriple();
        if (isTripleId(predicateId)) revert Errors.MultiVault_VaultIsTriple();
        if (isTripleId(objectId)) revert Errors.MultiVault_VaultIsTriple();

        // check if triple already exists
        bytes32 _hash = tripleHashFromAtoms(subjectId, predicateId, objectId);
        if (TriplesByHash[_hash] != 0)
            revert Errors.MultiVault_TripleExists(subjectId, predicateId, objectId);

        uint256 userDeposit = value - tripleCost;

        // create a new positive triple vault
        id = _createVault();

        protocolDepositFee = protocolFeeAmount(userDeposit, id);

        // map the resultant triple hash to the new vault ID of the triple
        TriplesByHash[_hash] = id;

        // map the triple's vault ID to the underlying atom vault IDs
        triples[id] = [subjectId, predicateId, objectId];

        // set this new triple's vault ID as true in the IsTriple mapping as well as its counter
        isTriple[id] = true;

        // give the user shares in the positive triple vault
        _depositOnVaultCreation(
            id,
            msg.sender, // receiver
            userDeposit - protocolDepositFee
        );

        emit TripleCreated(msg.sender, subjectId, predicateId, objectId, id);
    }

    /* -------------------------- */
    /*    Deposit/Redeem Atom     */
    /* -------------------------- */

    /// @notice deposit eth into an atom vault and grant ownership of 'shares' to 'reciever'
    /// *payable msg.value amount of eth to deposit
    /// @param receiver the address to receiver the shares
    /// @param id the vault ID of the atom
    /// @return shares the amount of shares minted
    /// NOTE: this function will revert if the minimum deposit amount of eth is not met and
    ///       if the vault ID does not exist/is not an atom.
    function depositAtom(
        address receiver,
        uint256 id
    ) external payable nonReentrant whenNotPaused returns (uint256 shares) {
        if (id == 0 || id > count) {
            revert Errors.MultiVault_VaultDoesNotExist();
        }

        if (isTripleId(id)) {
            revert Errors.MultiVault_VaultNotAtom();
        }

        uint256 protocolFees;
        (shares, protocolFees) = _deposit(receiver, id, msg.value);

        // transfer protocol fees to protocol vault
        (bool success, ) = payable(generalConfig.protocolVault).call{
            value: protocolFees
        }("");
        if (!success) revert Errors.MultiVault_TransferFailed();
    }

    /// @notice redeem assets from an atom vault
    /// @param shares the amount of shares to redeem
    /// @param receiver the address to receiver the assets
    /// @param id the vault ID of the atom
    /// @return assets the amount of assets/eth withdrawn
    function redeemAtom(
        uint256 shares,
        address receiver,
        uint256 id
    ) external nonReentrant returns (uint256 assets) {
        if (id == 0 || id > count) {
            revert Errors.MultiVault_VaultDoesNotExist();
        }

        /*
            withdraw shares from vault, returning the amount of
            assets to be transferred to the receiver
        */
        assets = _redeem(id, msg.sender, shares);

        // transfer eth to receiver factoring in fees/equity
        (bool success, ) = payable(receiver).call{value: assets}("");
        if (!success) revert Errors.MultiVault_TransferFailed();
    }

    /* -------------------------- */
    /*   Deposit/Redeem Triple    */
    /* -------------------------- */

    /// @notice deposits assets of underlying tokens into a triple vault and grants ownership of 'shares' to 'reciever'
    /// *payable msg.value amount of eth to deposit
    /// @param receiver the address to receiver the shares
    /// @param id the vault ID of the triple
    /// @return shares the amount of shares minted
    /// NOTE: this function will revert if the minimum deposit amount of eth is not met and
    ///       if the vault ID does not exist/is not a triple.
    function depositTriple(
        address receiver,
        uint256 id
    ) external payable nonReentrant whenNotPaused returns (uint256 shares) {
        if (!isTripleId(id)) {
            revert Errors.MultiVault_VaultNotTriple();
        }

        if (hasCounterStake(id, receiver)) {
            revert Errors.MultiVault_HasCounterStake();
        }

        uint256 protocolFees;
        (shares, protocolFees) = _deposit(receiver, id, msg.value);

        // transfer protocol amount to protocol vault
        (bool success, ) = payable(generalConfig.protocolVault).call{
            value: protocolFees
        }("");
        if (!success) revert Errors.MultiVault_TransferFailed();

        // transfer eth from sender to the MultiVault
        uint256 userDeposit = msg.value - protocolFees;

        // distribute atom equity for all 3 atoms that underlie the triple
        uint256 _atomDepositFractionAmount = atomDepositFractionAmount(userDeposit, id);
        _depositAtomFraction(id, receiver, _atomDepositFractionAmount);
    }

    /// @notice redeems 'shares' number of shares from the triple vault and send 'assets' eth
    ///         from the multiVault to 'reciever' factoring in exit fees
    /// @param shares the amount of shares to redeem
    /// @param receiver the address to receiver the assets
    /// @param id the vault ID of the triple
    /// @return assets the amount of assets/eth withdrawn
    function redeemTriple(
        uint256 shares,
        address receiver,
        uint256 id
    ) external nonReentrant returns (uint256 assets) {
        if (!isTripleId(id)) {
            revert Errors.MultiVault_VaultNotTriple();
        }

        /*
            withdraw shares from vault, returning the amount of
            assets to be transferred to the receiver
        */
        assets = _redeem(id, msg.sender, shares);

        // transfer eth to receiver factoring in fees/equity
        (bool success, ) = payable(receiver).call{value: assets}("");
        if (!success) revert Errors.MultiVault_TransferFailed();
    }

    /* =================================================== */
    /*                 INTERNAL METHODS                    */
    /* =================================================== */

    /// @dev _depositAtomFraction - divides amount across the three atoms composing the triple and issues the receiver shares
    /// NOTE: assumes funds have already been transferred to this contract.
    function _depositAtomFraction(
        uint256 id,
        address receiver,
        uint256 amount
    ) internal {
        // load atom IDs
        uint256[3] memory atomsIds;
        (atomsIds[0], atomsIds[1], atomsIds[2]) = getTripleAtoms(id);

        // floor div, so perAtom is slightly less than 1/3 of total input amount
        uint256 perAtom = amount / 3;

        // distribute proportional equity to each atom
        for (uint8 i = 0; i < 3; i++) {
            uint256 shares = _depositIntoVault(atomsIds[i], receiver, perAtom);
            tripleAtomShares[id][atomsIds[i]][receiver] += shares;
        }
    }

    /// @dev deposit assets into a vault
    /// change the vault's total assets, total shares and balanceOf mappings to reflect the deposit
    /// @return sharesForReceiver the amount of shares minted for the receiver
    function _depositIntoVault(
        uint256 id,
        address receiver,
        uint256 assets // protocol fees already deducted
    ) internal returns (uint256 sharesForReceiver) {
        // changes in vault's total assets 
        // if the vault is an atom vault `atomDepositFractionAmount` is 0
        uint256 totalAssetsDelta = assets -
            entryFeeAmount(assets, id) -
            atomDepositFractionAmount(assets, id);

        if (totalAssetsDelta <= 0) {
            revert Errors.MultiVault_InsufficientDepositAmountToCoverFees();
        }

        if (vaults[id].totalShares == generalConfig.minShare) {
            sharesForReceiver = assets; // shares owed to receiver
        } else {
            sharesForReceiver = convertToShares(totalAssetsDelta, id); // shares owed to receiver
        }

        // changes in vault's total shares
        uint256 totalSharesDelta = sharesForReceiver;

        // set vault totals (assets and shares)
        _setVaultTotals(
            id,
            vaults[id].totalAssets + totalAssetsDelta,
            vaults[id].totalShares + totalSharesDelta
        );

        // mint `sharesOwed` shares to sender factoring in fees
        _mint(receiver, id, sharesForReceiver);

        emit Deposit(
            msg.sender,
            receiver,
            vaults[id].balanceOf[receiver],
            assets,
            sharesForReceiver,
            id
        );
    }

    /// @dev deposit assets into a vault upon creation
    /// change the vault's total assets, total shares and balanceOf mappings to reflect the deposit
    /// Additionally, initializes a counter vault with ghost shares.
    function _depositOnVaultCreation(
        uint256 id,
        address receiver,
        uint256 assets
    ) internal {
        bool isAtomWallet = receiver == computeAtomWalletAddr(id);

        // ghost shares minted to the zero address upon vault creation
        uint256 sharesForZeroAddress = generalConfig.minShare;

        uint256 assetsForZeroAddressInCounterVault = generalConfig.minShare;

        uint256 sharesForReceiver = assets;

        // changes in vault's total assets or total shares
        uint256 totalDelta = isAtomWallet
            ? sharesForReceiver
            : sharesForReceiver + sharesForZeroAddress;

        // set vault totals for the vault
        _setVaultTotals(
            id,
            vaults[id].totalAssets + totalDelta,
            vaults[id].totalShares + totalDelta
        );

        // mint `sharesOwed` shares to sender factoring in fees
        _mint(receiver, id, sharesForReceiver);

        // mint `sharesForZeroAddress` shares to zero address to initialize the vault
        if (!isAtomWallet) {
            _mint(address(0), id, sharesForZeroAddress);
        }

        /*
         * Initialize the counter triple vault with ghost shares if id is a positive triple vault
         */
        if (isTripleId(id)) {
            uint256 counterVaultId = getCounterIdFromTriple(id);

            // set vault totals
            _setVaultTotals(
                counterVaultId,
                vaults[counterVaultId].totalAssets +
                    assetsForZeroAddressInCounterVault,
                vaults[counterVaultId].totalShares + sharesForZeroAddress
            );

            // mint `sharesForZeroAddress` shares to zero address to initialize the vault
            _mint(address(0), counterVaultId, sharesForZeroAddress);
        }

        emit Deposit(
            msg.sender,
            receiver,
            vaults[id].balanceOf[receiver],
            assets,
            totalDelta,
            id
        );
    }

    /// @notice Internal function to encapsulate the common deposit logic for both atoms and triples
    /// @param receiver the address to receiver the shares
    /// @param id the vault ID of the atom or triple
    /// @param value the amount of eth to deposit
    /// @return shares the amount of shares minted
    /// @return protocolFees the amount of protocol fees deducted
    function _deposit(
        address receiver,
        uint256 id,
        uint256 value
    ) internal returns (uint256 shares, uint256 protocolFees) {
        if (previewDeposit(msg.value, id) == 0) {
            revert Errors.MultiVault_DepositOrWithdrawZeroShares();
        }

        if (value < generalConfig.minDeposit) {
            revert Errors.MultiVault_MinimumDeposit();
        }

        /*
            deposit eth into the vault, returning the amount of vault
            shares given to the receiver and protocol fees
        */
        protocolFees = protocolFeeAmount(msg.value, id);
        shares = _depositIntoVault(id, receiver, msg.value - protocolFees);
    }

    /// @dev redeem shares out of a given vault
    /// change the vault's total assets, total shares and balanceOf mappings to reflect the withdrawal
    /// @return assetsForReceiver the amount of assets/eth to be transferred to the receiver
    function _redeem(
        uint256 id,
        address owner,
        uint256 shares
    ) internal returns (uint256 assetsForReceiver) {
        if (shares == 0) {
            revert Errors.MultiVault_DepositOrWithdrawZeroShares();
        }

        if (vaults[id].balanceOf[msg.sender] < shares) {
            revert Errors.MultiVault_InsufficientSharesInVault();
        }

        uint256 remainingShares = vaults[id].totalShares - shares;
        if (remainingShares < generalConfig.minShare) {
            revert Errors.MultiVault_InsufficientRemainingSharesInVault(
                remainingShares
            );
        }
        uint256 exitFees;

        /*
         * if the withdraw amount results in a zero share balance for
         * the associated vault, no exit fee is charged to avoid
         * unaccounted for ether balances. Also, in case of an emergency
         * withdrawal (i.e. when the contract is paused), no exit fees
         * are charged either.
         */
        if (remainingShares == generalConfig.minShare || paused()) {
            exitFees = 0;
            assetsForReceiver = convertToAssets(shares, id);
        } else {
            (assetsForReceiver, exitFees) = previewRedeem(shares, id);
        }

        // changes in vault's total shares
        uint256 totalSharesDelta = shares;

        // changes in vault's total assets
        uint256 totalAssetsDelta = assetsForReceiver;

        // set vault totals (assets and shares)
        _setVaultTotals(
            id,
            vaults[id].totalAssets - totalAssetsDelta,
            vaults[id].totalShares - totalSharesDelta
        );

        // burn shares, then transfer assets to receiver
        _burn(owner, id, shares);

        emit Withdraw(
            msg.sender,
            owner,
            vaults[id].balanceOf[owner],
            assetsForReceiver,
            shares,
            exitFees,
            id
        );
    }

    /// @dev mint vault shares of vault ID `id` to address `to`
    function _mint(address to, uint256 id, uint256 amount) internal {
        vaults[id].balanceOf[to] += amount;
    }

    /// @dev burn vault shares of vault ID `id` from address `from`
    function _burn(address from, uint256 id, uint256 amount) internal {
        if (from == address(0)) revert Errors.MultiVault_BurnFromZeroAddress();

        uint256 fromBalance = vaults[id].balanceOf[from];
        if (fromBalance < amount) {
            revert Errors.MultiVault_BurnInsufficientBalance();
        }

        unchecked {
            vaults[id].balanceOf[from] = fromBalance - amount;
        }
    }

    /// @dev set total assets and shares for a vault
    function _setVaultTotals(
        uint256 _id,
        uint256 _totalAssets,
        uint256 _totalShares
    ) internal {
        vaults[_id].totalAssets = _totalAssets;
        vaults[_id].totalShares = _totalShares;
    }

    /// @dev internal method for vault creation
    function _createVault() internal returns (uint256 id) {
        id = ++count;
    }

    /* =================================================== */
    /*               RESTRICTED FUNCTIONS                  */
    /* =================================================== */

    /// @dev set admin
    /// @param _admin address of the new admin
    function setAdmin(address _admin) external onlyAdmin {
        generalConfig.admin = _admin;
    }

    /// @dev pause the pausable contract methods
    function pause() external onlyAdmin {
        _pause();
    }

    /// @dev unpause the pausable contract methods
    function unpause() external onlyAdmin {
        _unpause();
    }

    /// @dev set protocol vault
    /// @param _protocolVault address of the new protocol vault
    function setProtocolVault(address _protocolVault) external onlyAdmin {
        generalConfig.protocolVault = _protocolVault;
    }

    /// @dev sets entry fees for the specified vault (id=0 sets the default fees for all vaults)
    ///      id = 0 changes the default entry fee, id = n changes fees for vault n specifically
    /// @param _id vault id to set entry fee for
    /// @param _entryFee entry fee to set
    function setEntryFee(uint256 _id, uint256 _entryFee) external onlyAdmin {
        if (_entryFee > generalConfig.feeDenominator) revert Errors.MultiVault_InvalidFeeSet();
        vaultFees[_id].entryFee = _entryFee;
    }

    /// @dev sets exit fees for the specified vault (id=0 sets the default fees for all vaults)
    ///      id = 0 changes the default exit fee, id = n changes fees for vault n specifically
    /// @dev admin cannot set the exit fee to be greater than 10%, to avoid being able to prevent
    ///      users from withdrawing their assets
    /// @param _id vault id to set exit fee for
    /// @param _exitFee exit fee to set
    function setExitFee(uint256 _id, uint256 _exitFee) external onlyAdmin {
        if (_exitFee > (generalConfig.feeDenominator / 10)) revert Errors.MultiVault_InvalidExitFee();
        vaultFees[_id].exitFee = _exitFee;
    }

    /// @dev sets protocol fees for the specified vault (id=0 sets the default fees for all vaults)
    ///      id = 0 changes the default protocol fee, id = n changes fees for vault n specifically
    /// @param _id vault id to set protocol fee for
    /// @param _protocolFee protocol fee to set
    function setProtocolFee(
        uint256 _id,
        uint256 _protocolFee
    ) external onlyAdmin {
        if (_protocolFee > generalConfig.feeDenominator) revert Errors.MultiVault_InvalidFeeSet();
        vaultFees[_id].protocolFee = _protocolFee;
    }

    /// @dev sets the atom share lock fee
    /// @param _atomShareLockFee new atom share lock fee
    function setAtomShareLockFee(uint256 _atomShareLockFee) external onlyAdmin {
        atomConfig.atomShareLockFee = _atomShareLockFee;
    }

    /// @dev sets the atom creation fee
    /// @param _atomCreationFee new atom creation fee
    function setAtomCreationFee(uint256 _atomCreationFee) external onlyAdmin {
        atomConfig.atomCreationFee = _atomCreationFee;
    }

    /// @dev sets fee charged in wei when creating a triple to protocol vault
    /// @param _tripleCreationFee new fee in wei
    function setTripleCreationFee(
        uint256 _tripleCreationFee
    ) external onlyAdmin {
        tripleConfig.tripleCreationFee = _tripleCreationFee;
    }

    /// @dev sets the atom equity fee percentage (number to be divided by `generalConfig.feeDenominator`)
    /// @param _atomDepositFractionForTriple new atom equity fee percentage
    function setAtomDepositFraction(
        uint256 _atomDepositFractionForTriple
    ) external onlyAdmin {
        tripleConfig.atomDepositFractionForTriple = _atomDepositFractionForTriple;
    }

    /// @dev sets the minimum deposit amount for atoms and triples
    /// @param _minDeposit new minimum deposit amount
    function setMinDeposit(uint256 _minDeposit) external onlyAdmin {
        generalConfig.minDeposit = _minDeposit;
    }

    /// @dev sets the minimum share amount for atoms and triples
    /// @param _minShare new minimum share amount
    function setMinShare(uint256 _minShare) external onlyAdmin {
        generalConfig.minShare = _minShare;
    }

    /// @dev sets the atom URI max length
    /// @param _atomUriMaxLength new atom URI max length
    function setAtomUriMaxLength(uint256 _atomUriMaxLength) external onlyAdmin {
        generalConfig.atomUriMaxLength = _atomUriMaxLength;
    }

    /* =================================================== */
    /*                    MODIFIERS                        */
    /* =================================================== */

    modifier onlyAdmin() {
        if (msg.sender != generalConfig.admin) {
            revert Errors.MultiVault_AdminOnly();
        }

        _;
    }

    /* =================================================== */
    /*                     FALLBACK                        */
    /* =================================================== */

    fallback() external payable {
        LibZip.cdFallback();
    }

    receive() external payable {
        revert Errors.MultiVault_ReceiveNotAllowed();
    }
}<|MERGE_RESOLUTION|>--- conflicted
+++ resolved
@@ -218,13 +218,8 @@
         uint256 assets,
         uint256 id
     ) public view returns (uint256 feeAmount) {
-<<<<<<< HEAD
         feeAmount = isTripleId(id)
-            ? feeOnRaw(assets, tripleConfig.atomEquityFeeForTriple)
-=======
-        feeAmount = assertTriple(id)
             ? feeOnRaw(assets, tripleConfig.atomDepositFractionForTriple)
->>>>>>> c1a2e509
             : 0;
     }
 
